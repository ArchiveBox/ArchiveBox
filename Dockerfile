# This is the Dockerfile for ArchiveBox, it bundles the following dependencies:
#     python3, ArchiveBox, curl, wget, git, chromium, youtube-dl, yt-dlp, single-file
# Usage:
#     git submodule update --init --recursive
#     git pull --recurse-submodules
#     docker build . -t archivebox --no-cache
#     docker run -v "$PWD/data":/data archivebox init
#     docker run -v "$PWD/data":/data archivebox add 'https://example.com'
#     docker run -v "$PWD/data":/data -it archivebox manage createsuperuser
#     docker run -v "$PWD/data":/data -p 8000:8000 archivebox server
# Multi-arch build:
#     docker buildx create --use
#     docker buildx build . --platform=linux/amd64,linux/arm64,linux/arm/v7 --push -t archivebox/archivebox:latest -t archivebox/archivebox:dev
#
# Read more about [developing Archivebox](https://github.com/ArchiveBox/ArchiveBox#archivebox-development).


FROM python:3.11-slim-bookworm
# Uses Debian 12 w/ faster-updating apt-lists added below: https://packages.debian.org/bookworm-backports/

LABEL name="archivebox" \
    maintainer="Nick Sweeting <dockerfile@archivebox.io>" \
    description="All-in-one personal internet archiving container" \
    homepage="https://github.com/ArchiveBox/ArchiveBox" \
    documentation="https://github.com/ArchiveBox/ArchiveBox/wiki/Docker#docker"

ARG TARGETPLATFORM
ARG TARGETOS
ARG TARGETARCH
ARG TARGETVARIANT

######### Environment Variables #################################

# Global system-level config
ENV TZ=UTC \
    LANGUAGE=en_US:en \
    LC_ALL=C.UTF-8 \
    LANG=C.UTF-8 \
    DEBIAN_FRONTEND=noninteractive \
    APT_KEY_DONT_WARN_ON_DANGEROUS_USAGE=1 \
    PYTHONIOENCODING=UTF-8 \
    PYTHONUNBUFFERED=1 \
    PIP_DISABLE_PIP_VERSION_CHECK=1 \
    npm_config_loglevel=error

# Version config
ENV PYTHON_VERSION=3.11 \
    NODE_VERSION=20

# User config
ENV ARCHIVEBOX_USER="archivebox" \
    DEFAULT_PUID=911 \
    DEFAULT_PGID=911

# Global paths
ENV CODE_DIR=/app \
    DATA_DIR=/data \
    GLOBAL_VENV=/venv \
    PLAYWRIGHT_BROWSERS_PATH=/browsers

# Application-level paths
ENV APP_VENV=/app/.venv \
    NODE_MODULES=/app/node_modules

# Build shell config
ENV PATH="$PATH:$GLOBAL_VENV/bin:$APP_VENV/bin:$NODE_MODULES/.bin"
SHELL ["/bin/bash", "-o", "pipefail", "-o", "errexit", "-o", "errtrace", "-o", "nounset", "-c"] 

######### System Environment ####################################

# Detect ArchiveBox version number by reading package.json
COPY --chown=root:root --chmod=755 package.json "$CODE_DIR/"
RUN grep '"version": ' "${CODE_DIR}/package.json" | awk -F'"' '{print $4}' > /VERSION.txt

# Force apt to leave downloaded binaries in /var/cache/apt (massively speeds up Docker builds)
RUN echo 'Binary::apt::APT::Keep-Downloaded-Packages "true";' > /etc/apt/apt.conf.d/keep-cache \
    && rm -f /etc/apt/apt.conf.d/docker-clean

# Print debug info about build and save it to disk, for human eyes only, not used by anything else
RUN (echo "[i] Docker build for ArchiveBox $(cat /VERSION.txt) starting..." \
    && echo "PLATFORM=${TARGETPLATFORM} ARCH=$(uname -m) ($(uname -s) ${TARGETARCH} ${TARGETVARIANT})" \
    && echo "BUILD_START_TIME=$(date +"%Y-%m-%d %H:%M:%S %s") TZ=${TZ} LANG=${LANG}" \
    && echo \
    && echo "GLOBAL_VENV=${GLOBAL_VENV} APP_VENV=${APP_VENV} NODE_MODULES=${NODE_MODULES}" \
    && echo "PYTHON=${PYTHON_VERSION} NODE=${NODE_VERSION} PATH=${PATH}" \
    && echo "CODE_DIR=${CODE_DIR} DATA_DIR=${DATA_DIR}" \
    && echo \
    && uname -a \
    && cat /etc/os-release | head -n7 \
    && which bash && bash --version | head -n1 \
    && which dpkg && dpkg --version | head -n1 \
    && echo -e '\n\n' && env && echo -e '\n\n' \
    ) | tee -a /VERSION.txt

# Create non-privileged user for archivebox and chrome
RUN echo "[*] Setting up $ARCHIVEBOX_USER user uid=${DEFAULT_PUID}..." \
    && groupadd --system $ARCHIVEBOX_USER \
    && useradd --system --create-home --gid $ARCHIVEBOX_USER --groups audio,video $ARCHIVEBOX_USER \
    && usermod -u "$DEFAULT_PUID" "$ARCHIVEBOX_USER" \
    && groupmod -g "$DEFAULT_PGID" "$ARCHIVEBOX_USER" \
    && echo -e "\nARCHIVEBOX_USER=$ARCHIVEBOX_USER PUID=$(id -u $ARCHIVEBOX_USER) PGID=$(id -g $ARCHIVEBOX_USER)\n\n" \
    | tee -a /VERSION.txt
    # DEFAULT_PUID and DEFAULT_PID are overriden by PUID and PGID in /bin/docker_entrypoint.sh at runtime
    # https://docs.linuxserver.io/general/understanding-puid-and-pgid

# Install system apt dependencies (adding backports to access more recent apt updates)
RUN --mount=type=cache,target=/var/cache/apt,sharing=locked,id=apt-$TARGETARCH$TARGETVARIANT \
    echo "[+] Installing APT base system dependencies for $TARGETPLATFORM..." \
    && echo 'deb https://deb.debian.org/debian bookworm-backports main contrib non-free' >> /etc/apt/sources.list.d/backports.list \
    && mkdir -p /etc/apt/keyrings \
    && apt-get update -qq \
    && apt-get install -qq -y -t bookworm-backports --no-install-recommends \
        # 1. packaging dependencies
        apt-transport-https ca-certificates apt-utils gnupg2 curl wget \
        # 2. docker and init system dependencies
        zlib1g-dev dumb-init gosu cron unzip grep ncat \
        # 3. frivolous CLI helpers to make debugging failed archiving easier
        # nano iputils-ping dnsutils htop procps jq yq \
    && rm -rf /var/lib/apt/lists/*

######### Language Environments ####################################

# Install Node environment
RUN --mount=type=cache,target=/var/cache/apt,sharing=locked,id=apt-$TARGETARCH$TARGETVARIANT --mount=type=cache,target=/root/.npm,sharing=locked,id=npm-$TARGETARCH$TARGETVARIANT \
    echo "[+] Installing Node $NODE_VERSION environment in $NODE_MODULES..." \
    && echo "deb [signed-by=/etc/apt/keyrings/nodesource.gpg] https://deb.nodesource.com/node_${NODE_VERSION}.x nodistro main" >> /etc/apt/sources.list.d/nodejs.list \
    && curl -fsSL "https://deb.nodesource.com/gpgkey/nodesource-repo.gpg.key" | gpg --dearmor | gpg --dearmor -o /etc/apt/keyrings/nodesource.gpg \
    && apt-get update -qq \
    && apt-get install -qq -y -t bookworm-backports --no-install-recommends \
        nodejs libatomic1 python3-minimal \
    && rm -rf /var/lib/apt/lists/* \
    # Update NPM to latest version
    && npm i -g npm --cache /root/.npm \
    # Save version info
    && ( \
        which node && node --version \
        && which npm && npm --version \
        && echo -e '\n\n' \
    ) | tee -a /VERSION.txt

# Install Python environment
RUN --mount=type=cache,target=/var/cache/apt,sharing=locked,id=apt-$TARGETARCH$TARGETVARIANT --mount=type=cache,target=/root/.cache/pip,sharing=locked,id=pip-$TARGETARCH$TARGETVARIANT \
    echo "[+] Setting up Python $PYTHON_VERSION runtime..." \
    # tell PDM to allow using global system python site packages
    # && rm /usr/lib/python3*/EXTERNALLY-MANAGED \
    # create global virtual environment GLOBAL_VENV to use (better than using pip install --global)
    # && python3 -m venv --system-site-packages --symlinks $GLOBAL_VENV \
    # && python3 -m venv --system-site-packages $GLOBAL_VENV \
    # && python3 -m venv $GLOBAL_VENV \
    # install global dependencies / python build dependencies in GLOBAL_VENV
    # && pip install --upgrade pip setuptools wheel \
    # Save version info
    && ( \
        which python3 && python3 --version | grep " $PYTHON_VERSION" \
        && which pip && pip --version \
        # && which pdm && pdm --version \
        && echo -e '\n\n' \
    ) | tee -a /VERSION.txt

######### Extractor Dependencies ##################################

# Install apt dependencies
RUN --mount=type=cache,target=/var/cache/apt,sharing=locked,id=apt-$TARGETARCH$TARGETVARIANT --mount=type=cache,target=/root/.cache/pip,sharing=locked,id=pip-$TARGETARCH$TARGETVARIANT \
    echo "[+] Installing APT extractor dependencies globally using apt..." \
    && apt-get update -qq \
    && apt-get install -qq -y -t bookworm-backports --no-install-recommends \
        curl wget git yt-dlp ffmpeg ripgrep \
        # Packages we have also needed in the past:
        # youtube-dl wget2 aria2 python3-pyxattr rtmpdump libfribidi-bin mpv \
    && rm -rf /var/lib/apt/lists/* \
    # Save version info
    && ( \
        which curl && curl --version | head -n1 \
        && which wget && wget --version 2>&1 | head -n1 \
        && which yt-dlp && yt-dlp --version 2>&1 | head -n1 \
        && which git && git --version 2>&1 | head -n1 \
        && which rg && rg --version 2>&1 | head -n1 \
        && echo -e '\n\n' \
    ) | tee -a /VERSION.txt

# Install chromium browser using playwright
RUN --mount=type=cache,target=/var/cache/apt,sharing=locked,id=apt-$TARGETARCH$TARGETVARIANT --mount=type=cache,target=/root/.cache/pip,sharing=locked,id=pip-$TARGETARCH$TARGETVARIANT --mount=type=cache,target=/root/.cache/ms-playwright,sharing=locked,id=browsers-$TARGETARCH$TARGETVARIANT \
    echo "[+] Installing Browser binary dependencies to $PLAYWRIGHT_BROWSERS_PATH..." \
    && apt-get update -qq \
    && apt-get install -qq -y -t bookworm-backports --no-install-recommends \
        fontconfig fonts-ipafont-gothic fonts-wqy-zenhei fonts-thai-tlwg fonts-khmeros fonts-kacst fonts-symbola fonts-noto fonts-freefont-ttf \
        # chrome can run without dbus/upower technically, it complains about missing dbus but should run ok anyway
        # libxss1 dbus dbus-x11 upower \
    # && service dbus start \
    && if [[ "$TARGETPLATFORM" == *amd64* || "$TARGETPLATFORM" == *arm64* ]]; then \
        # install Chromium using playwright
        pip install playwright \
        && cp -r /root/.cache/ms-playwright "$PLAYWRIGHT_BROWSERS_PATH" \
        && playwright install --with-deps chromium \
        && export CHROME_BINARY="$(python -c 'from playwright.sync_api import sync_playwright; print(sync_playwright().start().chromium.executable_path)')"; \
    else \
        # fall back to installing Chromium via apt-get on platforms not supported by playwright (e.g. risc, ARMv7, etc.) 
        apt-get install -qq -y -t bookworm-backports --no-install-recommends \
            chromium \
        && export CHROME_BINARY="$(which chromium)"; \
    fi \
    && rm -rf /var/lib/apt/lists/* \
    && ln -s "$CHROME_BINARY" /usr/bin/chromium-browser \
    && mkdir -p "/home/${ARCHIVEBOX_USER}/.config/chromium/Crash Reports/pending/" \
    && chown -R $ARCHIVEBOX_USER "/home/${ARCHIVEBOX_USER}/.config" \
    && mkdir -p "$PLAYWRIGHT_BROWSERS_PATH" \
    && chown -R $ARCHIVEBOX_USER "$PLAYWRIGHT_BROWSERS_PATH" \
    # Save version info
    && ( \
        which chromium-browser && /usr/bin/chromium-browser --version || /usr/lib/chromium/chromium --version \
        && echo -e '\n\n' \
    ) | tee -a /VERSION.txt

# Install Node dependencies
WORKDIR "$CODE_DIR"
COPY --chown=root:root --chmod=755 "package.json" "package-lock.json" "$CODE_DIR"/
RUN --mount=type=cache,target=/root/.npm,sharing=locked,id=npm-$TARGETARCH$TARGETVARIANT \
    echo "[+] Installing NPM extractor dependencies from package.json into $NODE_MODULES..." \
    && npm ci --prefer-offline --no-audit --cache /root/.npm \
    && ( \
        which node && node --version \
        && which npm && npm version \
        && echo -e '\n\n' \
    ) | tee -a /VERSION.txt

######### Build Dependencies ####################################

# Install ArchiveBox Python dependencies
WORKDIR "$CODE_DIR"
COPY --chown=root:root --chmod=755 "./pyproject.toml" "requirements.txt" "$CODE_DIR"/
RUN --mount=type=cache,target=/var/cache/apt,sharing=locked,id=apt-$TARGETARCH$TARGETVARIANT --mount=type=cache,target=/root/.cache/pip,sharing=locked,id=pip-$TARGETARCH$TARGETVARIANT \
    echo "[+] Installing PIP ArchiveBox dependencies from requirements.txt for ${TARGETPLATFORM}..." \
    && apt-get update -qq \
    && apt-get install -qq -y -t bookworm-backports --no-install-recommends \
        build-essential \
        libssl-dev libldap2-dev libsasl2-dev \
        python3-ldap python3-msgpack python3-mutagen python3-regex python3-pycryptodome procps \
    # && ln -s "$GLOBAL_VENV" "$APP_VENV" \
    # && pdm use --venv in-project \
    # && pdm run python -m ensurepip \
    # && pdm sync --fail-fast --no-editable --group :all --no-self \
    # && pdm export -o requirements.txt --without-hashes \
    # && source $GLOBAL_VENV/bin/activate \
    && pip install -r requirements.txt \
    && apt-get purge -y \
        build-essential \
    && apt-get autoremove -y \
    && rm -rf /var/lib/apt/lists/*

# Install ArchiveBox Python package from source
COPY --chown=root:root --chmod=755 "." "$CODE_DIR/"
RUN --mount=type=cache,target=/var/cache/apt,sharing=locked,id=apt-$TARGETARCH$TARGETVARIANT --mount=type=cache,target=/root/.cache/pip,sharing=locked,id=pip-$TARGETARCH$TARGETVARIANT \
    echo "[*] Installing PIP ArchiveBox package from $CODE_DIR..." \
    # && apt-get update -qq \
    # install C compiler to build deps on platforms that dont have 32-bit wheels available on pypi
    # && apt-get install -qq -y -t bookworm-backports --no-install-recommends \
    #     build-essential  \
    # INSTALL ARCHIVEBOX python package globally from CODE_DIR, with all optional dependencies
    && pip install -e "$CODE_DIR"[sonic,ldap] \
    # save docker image size and always remove compilers / build tools after building is complete
    # && apt-get purge -y build-essential \
    # && apt-get autoremove -y \
    && rm -rf /var/lib/apt/lists/*

####################################################

# Setup ArchiveBox runtime config
WORKDIR "$DATA_DIR"
ENV IN_DOCKER=True \
<<<<<<< HEAD
    CUSTOM_TEMPLATES_DIR=/data/templates
=======
    DISPLAY=novnc:0.0 \
    CUSTOM_TEMPLATES_DIR=/data/templates \
    CHROME_USER_DATA_DIR=/data/personas/Default/chromium \
    GOOGLE_API_KEY=no \
    GOOGLE_DEFAULT_CLIENT_ID=no \
    GOOGLE_DEFAULT_CLIENT_SECRET=no \
    ALLOWED_HOSTS=*
>>>>>>> 8007e97c
    ## No need to set explicitly, these values will be autodetected by archivebox in docker:
    # CHROME_SANDBOX=False \
    # WGET_BINARY="wget" \
    # YOUTUBEDL_BINARY="yt-dlp" \
    # CHROME_BINARY="/usr/bin/chromium-browser" \
    # USE_SINGLEFILE=True \
    # SINGLEFILE_BINARY="$NODE_MODULES/.bin/single-file" \
    # USE_READABILITY=True \
    # READABILITY_BINARY="$NODE_MODULES/.bin/readability-extractor" \
    # USE_MERCURY=True \
    # MERCURY_BINARY="$NODE_MODULES/.bin/postlight-parser"

# Print version for nice docker finish summary
RUN (echo -e "\n\n[√] Finished Docker build succesfully. Saving build summary in: /VERSION.txt" \
    && echo -e "PLATFORM=${TARGETPLATFORM} ARCH=$(uname -m) ($(uname -s) ${TARGETARCH} ${TARGETVARIANT})\n" \
    && echo -e "BUILD_END_TIME=$(date +"%Y-%m-%d %H:%M:%S %s")\n\n" \
    ) | tee -a /VERSION.txt
RUN "$CODE_DIR"/bin/docker_entrypoint.sh version 2>&1 | tee -a /VERSION.txt

####################################################

# Open up the interfaces to the outside world
WORKDIR "$DATA_DIR"
VOLUME "$DATA_DIR"
EXPOSE 8000

HEALTHCHECK --interval=30s --timeout=20s --retries=15 \
    CMD curl --silent 'http://localhost:8000/health/' | grep -q 'OK'

ENTRYPOINT ["dumb-init", "--", "/app/bin/docker_entrypoint.sh"]
CMD ["archivebox", "server", "--quick-init", "0.0.0.0:8000"]<|MERGE_RESOLUTION|>--- conflicted
+++ resolved
@@ -267,9 +267,6 @@
 # Setup ArchiveBox runtime config
 WORKDIR "$DATA_DIR"
 ENV IN_DOCKER=True \
-<<<<<<< HEAD
-    CUSTOM_TEMPLATES_DIR=/data/templates
-=======
     DISPLAY=novnc:0.0 \
     CUSTOM_TEMPLATES_DIR=/data/templates \
     CHROME_USER_DATA_DIR=/data/personas/Default/chromium \
@@ -277,7 +274,6 @@
     GOOGLE_DEFAULT_CLIENT_ID=no \
     GOOGLE_DEFAULT_CLIENT_SECRET=no \
     ALLOWED_HOSTS=*
->>>>>>> 8007e97c
     ## No need to set explicitly, these values will be autodetected by archivebox in docker:
     # CHROME_SANDBOX=False \
     # WGET_BINARY="wget" \
