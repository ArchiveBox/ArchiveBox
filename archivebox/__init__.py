--- conflicted
+++ resolved
@@ -1,10 +1,7 @@
-<<<<<<< HEAD
 __package__ = 'archivebox'
 
 from . import core
 from . import cli
 
-from .main import *
-=======
-# if you're looking for the source of the main `archivebox` shell command, it's in `archivebox/archivebox.py`
->>>>>>> 10799e40
+# The main CLI source code, is in 'archivebox/main.py'
+from .main import *