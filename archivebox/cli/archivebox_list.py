#!/usr/bin/env python3

__package__ = 'archivebox.cli'
__command__ = 'archivebox list'

import sys
import argparse

from typing import Optional, List, IO

from ..main import list_all
from ..util import docstring
from ..config import OUTPUT_DIR
from ..index import (
    get_indexed_folders,
    get_archived_folders,
    get_unarchived_folders,
    get_present_folders,
    get_valid_folders,
    get_invalid_folders,
    get_duplicate_folders,
    get_orphaned_folders,
    get_corrupted_folders,
    get_unrecognized_folders,
)
from ..logging_util import SmartFormatter, accept_stdin, stderr


@docstring(list_all.__doc__)
def main(args: Optional[List[str]]=None, stdin: Optional[IO]=None, pwd: Optional[str]=None) -> None:
    parser = argparse.ArgumentParser(
        prog=__command__,
        description=list_all.__doc__,
        add_help=True,
        formatter_class=SmartFormatter,
    )
    group = parser.add_mutually_exclusive_group()
    group.add_argument(
        '--csv', #'-c',
        type=str,
        help="Print the output in CSV format with the given columns, e.g.: timestamp,url,extension",
        default=None,
    )
    group.add_argument(
        '--json', #'-j',
        action='store_true',
        help="Print the output in JSON format with all columns included.",
    )
    group.add_argument(
        '--html',
        action='store_true',
        help="Print the output in HTML format"
    )
    parser.add_argument(
        '--with-headers',
        action='store_true',
        help='Include the headers in the output document' 
    )
    parser.add_argument(
        '--sort', #'-s',
        type=str,
        help="List the links sorted using the given key, e.g. timestamp or updated.",
        default=None,
    )
    parser.add_argument(
        '--before', #'-b',
        type=float,
        help="List only links bookmarked before the given timestamp.",
        default=None,
    )
    parser.add_argument(
        '--after', #'-a',
        type=float,
        help="List only links bookmarked after the given timestamp.",
        default=None,
    )
    parser.add_argument(
        '--status',
        type=str,
        choices=('indexed', 'archived', 'unarchived', 'present', 'valid', 'invalid', 'duplicate', 'orphaned', 'corrupted', 'unrecognized'),
        default='indexed',
        help=(
            'List only links or data directories that have the given status\n'
            f'    indexed       {get_indexed_folders.__doc__} (the default)\n'
            f'    archived      {get_archived_folders.__doc__}\n'
            f'    unarchived    {get_unarchived_folders.__doc__}\n'
            '\n'
            f'    present       {get_present_folders.__doc__}\n'
            f'    valid         {get_valid_folders.__doc__}\n'
            f'    invalid       {get_invalid_folders.__doc__}\n'
            '\n'
            f'    duplicate     {get_duplicate_folders.__doc__}\n'
            f'    orphaned      {get_orphaned_folders.__doc__}\n'
            f'    corrupted     {get_corrupted_folders.__doc__}\n'
            f'    unrecognized  {get_unrecognized_folders.__doc__}\n'
        )
    )
    parser.add_argument(
        '--filter-type',
        type=str,
<<<<<<< HEAD
        choices=('exact', 'substring', 'domain', 'regex', 'search'),
=======
        choices=('exact', 'substring', 'domain', 'regex','tag'),
>>>>>>> afe9319c
        default='exact',
        help='Type of pattern matching to use when filtering URLs',
    )
    parser.add_argument(
        'filter_patterns',
        nargs='*',
        type=str,
        default=None,
        help='List only URLs matching these filter patterns.'
    )
    command = parser.parse_args(args or ())
    filter_patterns_str = accept_stdin(stdin)

    if command.with_headers and not (command.json or command.html or command.csv):
        stderr(
            '[X] --with-headers can only be used with --json, --html or --csv options.\n',
            color='red',
        )
        raise SystemExit(2)

    matching_folders = list_all(
        filter_patterns_str=filter_patterns_str,
        filter_patterns=command.filter_patterns,
        filter_type=command.filter_type,
        status=command.status,
        after=command.after,
        before=command.before,
        sort=command.sort,
        csv=command.csv,
        json=command.json,
        html=command.html,
        with_headers=command.with_headers,
        out_dir=pwd or OUTPUT_DIR,
    )
    raise SystemExit(not matching_folders)

if __name__ == '__main__':
    main(args=sys.argv[1:], stdin=sys.stdin)<|MERGE_RESOLUTION|>--- conflicted
+++ resolved
@@ -98,11 +98,7 @@
     parser.add_argument(
         '--filter-type',
         type=str,
-<<<<<<< HEAD
-        choices=('exact', 'substring', 'domain', 'regex', 'search'),
-=======
-        choices=('exact', 'substring', 'domain', 'regex','tag'),
->>>>>>> afe9319c
+        choices=('exact', 'substring', 'domain', 'regex', 'tag', 'search'),
         default='exact',
         help='Type of pattern matching to use when filtering URLs',
     )
