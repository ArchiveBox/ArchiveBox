__package__ = 'config'
__order__ = 200

from .paths import (
    PACKAGE_DIR,                                    # noqa
    DATA_DIR,                                       # noqa
    ARCHIVE_DIR,                                    # noqa
)
from .constants import CONSTANTS, CONSTANTS_CONFIG, PACKAGE_DIR, DATA_DIR, ARCHIVE_DIR      # noqa
from .version import VERSION                        # noqa

<<<<<<< HEAD
=======

import abx


# @abx.hookimpl
# def get_INSTALLED_APPS():
#     return ['config']


@abx.hookimpl
def get_CONFIG():
    from .common import (
        SHELL_CONFIG,
        STORAGE_CONFIG,
        GENERAL_CONFIG,
        SERVER_CONFIG,
        ARCHIVING_CONFIG,
        SEARCH_BACKEND_CONFIG,
    )
    return {
        'SHELL_CONFIG': SHELL_CONFIG,
        'STORAGE_CONFIG': STORAGE_CONFIG,
        'GENERAL_CONFIG': GENERAL_CONFIG,
        'SERVER_CONFIG': SERVER_CONFIG,
        'ARCHIVING_CONFIG': ARCHIVING_CONFIG,
        'SEARCHBACKEND_CONFIG': SEARCH_BACKEND_CONFIG,
    }

@abx.hookimpl
def ready():
    for config in get_CONFIG().values():
        config.validate()
>>>>>>> 27f26fdd
<|MERGE_RESOLUTION|>--- conflicted
+++ resolved
@@ -9,38 +9,28 @@
 from .constants import CONSTANTS, CONSTANTS_CONFIG, PACKAGE_DIR, DATA_DIR, ARCHIVE_DIR      # noqa
 from .version import VERSION                        # noqa
 
-<<<<<<< HEAD
-=======
-
-import abx
-
+# import abx
 
 # @abx.hookimpl
-# def get_INSTALLED_APPS():
-#     return ['config']
+# def get_CONFIG():
+#     from .common import (
+#         SHELL_CONFIG,
+#         STORAGE_CONFIG,
+#         GENERAL_CONFIG,
+#         SERVER_CONFIG,
+#         ARCHIVING_CONFIG,
+#         SEARCH_BACKEND_CONFIG,
+#     )
+#     return {
+#         'SHELL_CONFIG': SHELL_CONFIG,
+#         'STORAGE_CONFIG': STORAGE_CONFIG,
+#         'GENERAL_CONFIG': GENERAL_CONFIG,
+#         'SERVER_CONFIG': SERVER_CONFIG,
+#         'ARCHIVING_CONFIG': ARCHIVING_CONFIG,
+#         'SEARCHBACKEND_CONFIG': SEARCH_BACKEND_CONFIG,
+#     }
 
-
-@abx.hookimpl
-def get_CONFIG():
-    from .common import (
-        SHELL_CONFIG,
-        STORAGE_CONFIG,
-        GENERAL_CONFIG,
-        SERVER_CONFIG,
-        ARCHIVING_CONFIG,
-        SEARCH_BACKEND_CONFIG,
-    )
-    return {
-        'SHELL_CONFIG': SHELL_CONFIG,
-        'STORAGE_CONFIG': STORAGE_CONFIG,
-        'GENERAL_CONFIG': GENERAL_CONFIG,
-        'SERVER_CONFIG': SERVER_CONFIG,
-        'ARCHIVING_CONFIG': ARCHIVING_CONFIG,
-        'SEARCHBACKEND_CONFIG': SEARCH_BACKEND_CONFIG,
-    }
-
-@abx.hookimpl
-def ready():
-    for config in get_CONFIG().values():
-        config.validate()
->>>>>>> 27f26fdd
+# @abx.hookimpl
+# def ready():
+#     for config in get_CONFIG().values():
+#         config.validate()