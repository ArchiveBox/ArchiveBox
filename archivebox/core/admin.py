__package__ = 'archivebox.core'

from io import StringIO
from pathlib import Path
from contextlib import redirect_stdout
from datetime import datetime, timezone

from django.contrib import admin
from django.db.models import Count
from django.urls import path
from django.utils.html import format_html
from django.utils.safestring import mark_safe
from django.shortcuts import render, redirect
from django.contrib.auth import get_user_model
from django.contrib.auth.models import Group, Permission
from django import forms

from ..util import htmldecode, urldecode, ansi_to_html

from core.models import Snapshot, ArchiveResult, Tag
from core.forms import AddLinkForm

from core.mixins import SearchResultsAdminMixin

from index.html import snapshot_icons
from logging_util import printable_filesize
from main import add, remove
from extractors import archive_links
from config import (
    OUTPUT_DIR,
    SNAPSHOTS_PER_PAGE,
    VERSION,
    VERSIONS_AVAILABLE,
    CAN_UPGRADE
)

GLOBAL_CONTEXT = {'VERSION': VERSION, 'VERSIONS_AVAILABLE': VERSIONS_AVAILABLE, 'CAN_UPGRADE': CAN_UPGRADE}

# Admin URLs
# /admin/
# /admin/login/
# /admin/core/
# /admin/core/snapshot/
# /admin/core/snapshot/:uuid/
# /admin/core/tag/
# /admin/core/tag/:uuid/


# TODO: https://stackoverflow.com/questions/40760880/add-custom-button-to-django-admin-panel


class ArchiveBoxAdmin(admin.AdminSite):
    site_header = 'ArchiveBox'
    index_title = 'Links'
    site_title = 'Index'
    namespace = 'admin'

    def get_urls(self):
        return [
            path('core/snapshot/add/', self.add_view, name='Add'),
        ] + super().get_urls()

    def add_view(self, request):
        if not request.user.is_authenticated:
            return redirect(f'/admin/login/?next={request.path}')

        request.current_app = self.name
        context = {
            **self.each_context(request),
            'title': 'Add URLs',
        }

        if request.method == 'GET':
            context['form'] = AddLinkForm()

        elif request.method == 'POST':
            form = AddLinkForm(request.POST)
            if form.is_valid():
                url = form.cleaned_data["url"]
                print(f'[+] Adding URL: {url}')
                depth = 0 if form.cleaned_data["depth"] == "0" else 1
                input_kwargs = {
                    "urls": url,
                    "depth": depth,
                    "update_all": False,
                    "out_dir": OUTPUT_DIR,
                }
                add_stdout = StringIO()
                with redirect_stdout(add_stdout):
                   add(**input_kwargs)
                print(add_stdout.getvalue())

                context.update({
                    "stdout": ansi_to_html(add_stdout.getvalue().strip()),
                    "form": AddLinkForm()
                })
            else:
                context["form"] = form

        return render(template_name='add.html', request=request, context=context)

archivebox_admin = ArchiveBoxAdmin()
archivebox_admin.register(get_user_model())
archivebox_admin.disable_action('delete_selected')

class ArchiveResultInline(admin.TabularInline):
    model = ArchiveResult

class TagInline(admin.TabularInline):
    model = Snapshot.tags.through

from django.contrib.admin.helpers import ActionForm
from django.contrib.admin.widgets import AutocompleteSelectMultiple

class AutocompleteTags:
    model = Tag
    search_fields = ['name']
    name = 'tags'
    remote_field = TagInline

class AutocompleteTagsAdminStub:
    name = 'admin'


class SnapshotActionForm(ActionForm):
    tags = forms.ModelMultipleChoiceField(
        queryset=Tag.objects.all(),
        required=False,
        widget=AutocompleteSelectMultiple(
            AutocompleteTags(),
            AutocompleteTagsAdminStub(),
        ),
    )

    # TODO: allow selecting actions for specific extractors? is this useful?
    # EXTRACTOR_CHOICES = [
    #     (name, name.title())
    #     for name, _, _ in get_default_archive_methods()
    # ]
    # extractor = forms.ChoiceField(
    #     choices=EXTRACTOR_CHOICES,
    #     required=False,
    #     widget=forms.MultileChoiceField(attrs={'class': "form-control"})
    # )


@admin.register(Snapshot, site=archivebox_admin)
class SnapshotAdmin(SearchResultsAdminMixin, admin.ModelAdmin):
    list_display = ('added', 'title_str', 'files', 'size', 'url_str')
    sort_fields = ('title_str', 'url_str', 'added', 'files')
    readonly_fields = ('info', 'bookmarked', 'added', 'updated')
    search_fields = ('id', 'url', 'timestamp', 'title', 'tags__name')
    fields = ('timestamp', 'url', 'title', 'tags', *readonly_fields)
    list_filter = ('added', 'updated', 'tags', 'archiveresult__status')
    ordering = ['-added']
    actions = ['add_tags', 'remove_tags', 'update_titles', 'update_snapshots', 'resnapshot_snapshot', 'overwrite_snapshots', 'delete_snapshots']
    autocomplete_fields = ['tags']
    inlines = [ArchiveResultInline]
    list_per_page = SNAPSHOTS_PER_PAGE

    action_form = SnapshotActionForm


    def changelist_view(self, request, extra_context=None):
        extra_context = extra_context or {}
        return super().changelist_view(request, extra_context | GLOBAL_CONTEXT)

    def get_urls(self):
        urls = super().get_urls()
        custom_urls = [
            path('grid/', self.admin_site.admin_view(self.grid_view), name='grid')
        ]
        return custom_urls + urls

    def get_queryset(self, request):
        self.request = request
        return super().get_queryset(request).prefetch_related('tags').annotate(archiveresult_count=Count('archiveresult'))

    def tag_list(self, obj):
        return ', '.join(obj.tags.values_list('name', flat=True))

    # TODO: figure out a different way to do this, you cant nest forms so this doenst work
    # def action(self, obj):
    #     # csrfmiddlewaretoken: Wa8UcQ4fD3FJibzxqHN3IYrrjLo4VguWynmbzzcPYoebfVUnDovon7GEMYFRgsh0
    #     # action: update_snapshots
    #     # select_across: 0
    #     # _selected_action: 76d29b26-2a88-439e-877c-a7cca1b72bb3
    #     return format_html(
    #         '''
    #             <form action="/admin/core/snapshot/" method="post" onsubmit="e => e.stopPropagation()">
    #                 <input type="hidden" name="csrfmiddlewaretoken" value="{}">
    #                 <input type="hidden" name="_selected_action" value="{}">
    #                 <button name="update_snapshots">Check</button>
    #                 <button name="update_titles">Pull title + favicon</button>
    #                 <button name="update_snapshots">Update</button>
    #                 <button name="overwrite_snapshots">Re-Archive (overwrite)</button>
    #                 <button name="delete_snapshots">Permanently delete</button>
    #             </form>
    #         ''',
    #         csrf.get_token(self.request),
    #         obj.id,
    #     )

    def info(self, obj):
        return format_html(
            '''
            UUID: <code style="font-size: 10px; user-select: all">{}</code> &nbsp; &nbsp;
            Timestamp: <code style="font-size: 10px; user-select: all">{}</code> &nbsp; &nbsp;
            URL Hash: <code style="font-size: 10px; user-select: all">{}</code><br/>
            Archived: {} ({} files {}) &nbsp; &nbsp;
            Favicon: <img src="{}" style="height: 20px"/> &nbsp; &nbsp;
            Status code: {} &nbsp; &nbsp;
            Server: {} &nbsp; &nbsp;
            Content type: {} &nbsp; &nbsp;
            Extension: {} &nbsp; &nbsp;
            <br/><br/>
            <a href="/archive/{}">View Snapshot index ➡️</a> &nbsp; &nbsp;
            <a href="/admin/core/snapshot/?id__exact={}">View actions ⚙️</a>
            ''',
            obj.id,
            obj.timestamp,
            obj.url_hash,
            '✅' if obj.is_archived else '❌',
            obj.num_outputs,
            self.size(obj),
            f'/archive/{obj.timestamp}/favicon.ico',
            obj.status_code or '?',
            obj.headers and obj.headers.get('Server') or '?',
            obj.headers and obj.headers.get('Content-Type') or '?',
            obj.extension or '?',
            obj.timestamp,
            obj.id,
        )

    @admin.display(
        description='Title',
        ordering='title',
    )
    def title_str(self, obj):
        canon = obj.as_link().canonical_outputs()
        tags = ''.join(
            format_html('<a href="/admin/core/snapshot/?tags__id__exact={}"><span class="tag">{}</span></a> ', tag.id, tag)
            for tag in obj.tags.all()
            if str(tag).strip()
        )
        return format_html(
            '<a href="/{}">'
                '<img src="/{}/{}" class="favicon" onerror="this.remove()">'
            '</a>'
            '<a href="/{}/index.html">'
                '<b class="status-{}">{}</b>'
            '</a>',
            obj.archive_path,
            obj.archive_path, canon['favicon_path'],
            obj.archive_path,
            'fetched' if obj.latest_title or obj.title else 'pending',
            urldecode(htmldecode(obj.latest_title or obj.title or ''))[:128] or 'Pending...'
        ) + mark_safe(f' <span class="tags">{tags}</span>')

    @admin.display(
        description='Files Saved',
        ordering='archiveresult_count',
    )
    def files(self, obj):
        return snapshot_icons(obj)


    @admin.display(
        ordering='archiveresult_count'
    )
    def size(self, obj):
        archive_size = (Path(obj.link_dir) / 'index.html').exists() and obj.archive_size
        if archive_size:
            size_txt = printable_filesize(archive_size)
            if archive_size > 52428800:
                size_txt = mark_safe(f'<b>{size_txt}</b>')
        else:
            size_txt = mark_safe('<span style="opacity: 0.3">...</span>')
        return format_html(
            '<a href="/{}" title="View all files">{}</a>',
            obj.archive_path,
            size_txt,
        )


    @admin.display(
        description='Original URL',
        ordering='url',
    )
    def url_str(self, obj):
        return format_html(
            '<a href="{}"><code style="user-select: all;">{}</code></a>',
            obj.url,
            obj.url,
        )

    def grid_view(self, request, extra_context=None):

        # cl = self.get_changelist_instance(request)

        # Save before monkey patching to restore for changelist list view
        saved_change_list_template = self.change_list_template
        saved_list_per_page = self.list_per_page
        saved_list_max_show_all = self.list_max_show_all

        # Monkey patch here plus core_tags.py
        self.change_list_template = 'private_index_grid.html'
        self.list_per_page = SNAPSHOTS_PER_PAGE
        self.list_max_show_all = self.list_per_page

        # Call monkey patched view
        rendered_response = self.changelist_view(request, extra_context=extra_context)

        # Restore values
        self.change_list_template = saved_change_list_template
        self.list_per_page = saved_list_per_page
        self.list_max_show_all = saved_list_max_show_all

        return rendered_response

    # for debugging, uncomment this to print all requests:
    # def changelist_view(self, request, extra_context=None):
    #     print('[*] Got request', request.method, request.POST)
    #     return super().changelist_view(request, extra_context=None)

    @admin.action(
        description="Pull"
    )
    def update_snapshots(self, request, queryset):
        archive_links([
            snapshot.as_link()
            for snapshot in queryset
        ], out_dir=OUTPUT_DIR)

    @admin.action(
        description="⬇️ Title"
    )
    def update_titles(self, request, queryset):
        archive_links([
            snapshot.as_link()
            for snapshot in queryset
        ], overwrite=True, methods=('title','favicon'), out_dir=OUTPUT_DIR)

    @admin.action(
        description="Re-Snapshot"
    )
    def resnapshot_snapshot(self, request, queryset):
        for snapshot in queryset:
            timestamp = datetime.now(timezone.utc).isoformat('T', 'seconds')
            new_url = snapshot.url.split('#')[0] + f'#{timestamp}'
            add(new_url, tag=snapshot.tags_str())

    @admin.action(
        description="Reset"
    )
    def overwrite_snapshots(self, request, queryset):
        archive_links([
            snapshot.as_link()
            for snapshot in queryset
        ], overwrite=True, out_dir=OUTPUT_DIR)

    @admin.action(
        description="Delete"
    )
    def delete_snapshots(self, request, queryset):
        remove(snapshots=queryset, yes=True, delete=True, out_dir=OUTPUT_DIR)


    @admin.action(
        description="+"
    )
    def add_tags(self, request, queryset):
        tags = request.POST.getlist('tags')
        print('[+] Adding tags', tags, 'to Snapshots', queryset)
        for obj in queryset:
            obj.tags.add(*tags)


    @admin.action(
        description="–"
    )
    def remove_tags(self, request, queryset):
        tags = request.POST.getlist('tags')
        print('[-] Removing tags', tags, 'to Snapshots', queryset)
        for obj in queryset:
            obj.tags.remove(*tags)


        





@admin.register(Tag, site=archivebox_admin)
class TagAdmin(admin.ModelAdmin):
    list_display = ('slug', 'name', 'num_snapshots', 'snapshots', 'id')
    sort_fields = ('id', 'name', 'slug')
    readonly_fields = ('id', 'num_snapshots', 'snapshots')
    search_fields = ('id', 'name', 'slug')
    fields = (*readonly_fields, 'name', 'slug')
    actions = ['delete_selected']
    ordering = ['-id']

    def num_snapshots(self, obj):
        return format_html(
            '<a href="/admin/core/snapshot/?tags__id__exact={}">{} total</a>',
            obj.id,
            obj.snapshot_set.count(),
        )

    def snapshots(self, obj):
        total_count = obj.snapshot_set.count()
        return mark_safe('<br/>'.join(
            format_html(
                '{} <code><a href="/admin/core/snapshot/{}/change"><b>[{}]</b></a> {}</code>',
                snap.updated.strftime('%Y-%m-%d %H:%M') if snap.updated else 'pending...',
                snap.id,
                snap.timestamp,
                snap.url,
            )
            for snap in obj.snapshot_set.order_by('-updated')[:10]
        ) + (f'<br/><a href="/admin/core/snapshot/?tags__id__exact={obj.id}">and {total_count-10} more...<a>' if obj.snapshot_set.count() > 10 else ''))


@admin.register(ArchiveResult, site=archivebox_admin)
class ArchiveResultAdmin(admin.ModelAdmin):
    list_display = ('id', 'start_ts', 'extractor', 'snapshot_str', 'tags_str', 'cmd_str', 'status', 'output_str')
    sort_fields = ('start_ts', 'extractor', 'status')
    readonly_fields = ('id', 'uuid', 'snapshot_str', 'tags_str')
    search_fields = ('id', 'uuid', 'snapshot__url', 'extractor', 'output', 'cmd_version', 'cmd', 'snapshot__timestamp')
    fields = (*readonly_fields, 'snapshot', 'extractor', 'status', 'start_ts', 'end_ts', 'output', 'pwd', 'cmd', 'cmd_version')
    autocomplete_fields = ['snapshot']

    list_filter = ('status', 'extractor', 'start_ts', 'cmd_version')
    ordering = ['-start_ts']
    list_per_page = SNAPSHOTS_PER_PAGE

    @admin.display(
        description='snapshot'
    )
    def snapshot_str(self, obj):
        return format_html(
            '<a href="/archive/{}/index.html"><b><code>[{}]</code></b></a><br/>'
            '<small>{}</small>',
            obj.snapshot.timestamp,
            obj.snapshot.timestamp,
            obj.snapshot.url[:128],
        )

    @admin.display(
        description='tags'
    )
    def tags_str(self, obj):
        return obj.snapshot.tags_str()

    def cmd_str(self, obj):
        return format_html(
            '<pre>{}</pre>',
            ' '.join(obj.cmd) if isinstance(obj.cmd, list) else str(obj.cmd),
        )

    def output_str(self, obj):
        return format_html(
            '<a href="/archive/{}/{}" class="output-link">↗️</a><pre>{}</pre>',
            obj.snapshot.timestamp,
            obj.output if (obj.status == 'succeeded') and obj.extractor not in ('title', 'archive_org') else 'index.html',
            obj.output,
<<<<<<< HEAD
        )

    tags_str.short_description = 'tags'
    snapshot_str.short_description = 'snapshot'

class ArchiveBoxAdmin(admin.AdminSite):
    site_header = 'ArchiveBox'
    index_title = 'Links'
    site_title = 'Index'

    def get_urls(self):
        return [
            path('core/snapshot/add/', self.add_view, name='Add'),
        ] + super().get_urls()

    def add_view(self, request):
        if not request.user.is_authenticated:
            return redirect(f'/admin/login/?next={request.path}')

        request.current_app = self.name
        context = {
            **self.each_context(request),
            'title': 'Add URLs',
        }

        if request.method == 'GET':
            context['form'] = AddLinkForm()

        elif request.method == 'POST':
            form = AddLinkForm(request.POST)
            if form.is_valid():
                url = form.cleaned_data["url"]
                print(f'[+] Adding URL: {url}')
                depth = 0 if form.cleaned_data["depth"] == "0" else 1
                input_kwargs = {
                    "urls": url,
                    "depth": depth,
                    "update_all": False,
                    "out_dir": OUTPUT_DIR,
                }
                add_stdout = StringIO()
                with redirect_stdout(add_stdout):
                   add(**input_kwargs)
                print(add_stdout.getvalue())

                context.update({
                    "stdout": ansi_to_html(add_stdout.getvalue().strip()),
                    "form": AddLinkForm()
                })
            else:
                context["form"] = form

        return render(template_name='add.html', request=request, context=context)

admin.site = ArchiveBoxAdmin()
admin.site.register(get_user_model())
admin.site.register(Group)
admin.site.register(Permission)
admin.site.register(Snapshot, SnapshotAdmin)
admin.site.register(Tag, TagAdmin)
admin.site.register(ArchiveResult, ArchiveResultAdmin)
admin.site.disable_action('delete_selected')
=======
        )
>>>>>>> e48159b8
<|MERGE_RESOLUTION|>--- conflicted
+++ resolved
@@ -466,69 +466,4 @@
             obj.snapshot.timestamp,
             obj.output if (obj.status == 'succeeded') and obj.extractor not in ('title', 'archive_org') else 'index.html',
             obj.output,
-<<<<<<< HEAD
-        )
-
-    tags_str.short_description = 'tags'
-    snapshot_str.short_description = 'snapshot'
-
-class ArchiveBoxAdmin(admin.AdminSite):
-    site_header = 'ArchiveBox'
-    index_title = 'Links'
-    site_title = 'Index'
-
-    def get_urls(self):
-        return [
-            path('core/snapshot/add/', self.add_view, name='Add'),
-        ] + super().get_urls()
-
-    def add_view(self, request):
-        if not request.user.is_authenticated:
-            return redirect(f'/admin/login/?next={request.path}')
-
-        request.current_app = self.name
-        context = {
-            **self.each_context(request),
-            'title': 'Add URLs',
-        }
-
-        if request.method == 'GET':
-            context['form'] = AddLinkForm()
-
-        elif request.method == 'POST':
-            form = AddLinkForm(request.POST)
-            if form.is_valid():
-                url = form.cleaned_data["url"]
-                print(f'[+] Adding URL: {url}')
-                depth = 0 if form.cleaned_data["depth"] == "0" else 1
-                input_kwargs = {
-                    "urls": url,
-                    "depth": depth,
-                    "update_all": False,
-                    "out_dir": OUTPUT_DIR,
-                }
-                add_stdout = StringIO()
-                with redirect_stdout(add_stdout):
-                   add(**input_kwargs)
-                print(add_stdout.getvalue())
-
-                context.update({
-                    "stdout": ansi_to_html(add_stdout.getvalue().strip()),
-                    "form": AddLinkForm()
-                })
-            else:
-                context["form"] = form
-
-        return render(template_name='add.html', request=request, context=context)
-
-admin.site = ArchiveBoxAdmin()
-admin.site.register(get_user_model())
-admin.site.register(Group)
-admin.site.register(Permission)
-admin.site.register(Snapshot, SnapshotAdmin)
-admin.site.register(Tag, TagAdmin)
-admin.site.register(ArchiveResult, ArchiveResultAdmin)
-admin.site.disable_action('delete_selected')
-=======
-        )
->>>>>>> e48159b8
+        )