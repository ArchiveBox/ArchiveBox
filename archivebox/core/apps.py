--- conflicted
+++ resolved
@@ -3,14 +3,13 @@
 
 class CoreAppConfig(AppConfig):
     name = 'core'
-<<<<<<< HEAD
+
     # label = 'Archive Data'
     verbose_name = "Archive Data"
 
     # WIP: broken by Django 3.1.2 -> 4.0 migration
-    default_auto_field = 'django.db.models.UUIDField'
-=======
->>>>>>> e48159b8
+    # default_auto_field = 'django.db.models.UUIDField'
+
 
     def ready(self):
         from .auth import register_signals
