--- conflicted
+++ resolved
@@ -8,15 +8,6 @@
 
 from core.views import HomepageView, SnapshotView, PublicIndexView, AddView, HealthCheckView
 
-<<<<<<< HEAD
-
-# GLOBAL_CONTEXT doesn't work as-is, disabled for now: https://github.com/ArchiveBox/ArchiveBox/discussions/1306
-# from config import VERSION, VERSIONS_AVAILABLE, CAN_UPGRADE
-# GLOBAL_CONTEXT = {'VERSION': VERSION, 'VERSIONS_AVAILABLE': VERSIONS_AVAILABLE, 'CAN_UPGRADE': CAN_UPGRADE}
-
-
-=======
->>>>>>> c7cab7ca
 # print('DEBUG', settings.DEBUG)
 
 urlpatterns = [
