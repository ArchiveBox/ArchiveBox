--- conflicted
+++ resolved
@@ -96,11 +96,7 @@
                 if method_name not in details["history"]:
                     details["history"][method_name] = []
 
-<<<<<<< HEAD
-                if should_run(snapshot, out_dir) or overwrite:
-=======
-                if should_run(link, out_dir, overwrite):
->>>>>>> cddbd8f6
+                if should_run(snapshot, out_dir, overwrite):
                     log_archive_method_started(method_name)
 
                     result = method_function(snapshot=snapshot, out_dir=out_dir)
