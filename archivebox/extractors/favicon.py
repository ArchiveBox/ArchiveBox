__package__ = 'archivebox.extractors'

from pathlib import Path

from typing import Optional

from django.db.models import Model

from ..index.schema import ArchiveResult, ArchiveOutput
from ..system import chmod_file, run
from ..util import enforce_types, domain
from ..config import (
    TIMEOUT,
    SAVE_FAVICON,
    CURL_BINARY,
    CURL_ARGS,
    CURL_VERSION,
    CHECK_SSL_VALIDITY,
    CURL_USER_AGENT,
)
from ..logging_util import TimedProgress


@enforce_types
<<<<<<< HEAD
def should_save_favicon(snapshot: Model, out_dir: Optional[str]=None) -> bool:
    out_dir = out_dir or snapshot.snapshot_dir
    if (Path(out_dir) / 'favicon.ico').exists():
=======
def should_save_favicon(link: Link, out_dir: Optional[str]=None, overwrite: Optional[bool]=False) -> bool:
    out_dir = out_dir or Path(link.link_dir)
    if not overwrite and (out_dir / 'favicon.ico').exists():
>>>>>>> cddbd8f6
        return False

    return SAVE_FAVICON

@enforce_types
def save_favicon(snapshot: Model, out_dir: Optional[Path]=None, timeout: int=TIMEOUT) -> ArchiveResult:
    """download site favicon from google's favicon api"""

    out_dir = out_dir or snapshot.snapshot_dir
    output: ArchiveOutput = 'favicon.ico'
    cmd = [
        CURL_BINARY,
        *CURL_ARGS,
        '--max-time', str(timeout),
        '--output', str(output),
        *(['--user-agent', '{}'.format(CURL_USER_AGENT)] if CURL_USER_AGENT else []),
        *([] if CHECK_SSL_VALIDITY else ['--insecure']),
        'https://www.google.com/s2/favicons?domain={}'.format(domain(snapshot.url)),
    ]
    status = 'pending'
    timer = TimedProgress(timeout, prefix='      ')
    try:
        run(cmd, cwd=str(out_dir), timeout=timeout)
        chmod_file(output, cwd=str(out_dir))
        status = 'succeeded'
    except Exception as err:
        status = 'failed'
        output = err
    finally:
        timer.end()

    return ArchiveResult(
        cmd=cmd,
        pwd=str(out_dir),
        cmd_version=CURL_VERSION,
        output=output,
        status=status,
        **timer.stats,
    )<|MERGE_RESOLUTION|>--- conflicted
+++ resolved
@@ -21,16 +21,13 @@
 from ..logging_util import TimedProgress
 
 
+# output = 'favicon.ico'
+
+
 @enforce_types
-<<<<<<< HEAD
-def should_save_favicon(snapshot: Model, out_dir: Optional[str]=None) -> bool:
+def should_save_favicon(snapshot: Model, overwrite: Optional[bool]=False, out_dir: Optional[str]=None) -> bool:
     out_dir = out_dir or snapshot.snapshot_dir
-    if (Path(out_dir) / 'favicon.ico').exists():
-=======
-def should_save_favicon(link: Link, out_dir: Optional[str]=None, overwrite: Optional[bool]=False) -> bool:
-    out_dir = out_dir or Path(link.link_dir)
-    if not overwrite and (out_dir / 'favicon.ico').exists():
->>>>>>> cddbd8f6
+    if not overwrite and (Path(out_dir) / 'favicon.ico').exists():
         return False
 
     return SAVE_FAVICON
