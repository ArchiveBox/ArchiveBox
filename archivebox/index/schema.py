--- conflicted
+++ resolved
@@ -408,9 +408,7 @@
         return latest
 
 
-<<<<<<< HEAD
-
-=======
+
     def canonical_outputs(self) -> Dict[str, Optional[str]]:
         """predict the expected output paths that should be present after archiving"""
 
@@ -448,4 +446,3 @@
                 'mercury_path': static_path,
             })
         return canonical
->>>>>>> cc80ceb0
