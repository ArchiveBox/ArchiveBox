{% load static %}

<!DOCTYPE html>
<html lang="en">

<head>
    <title>Archived Sites</title>
    <meta charset="utf-8" name="viewport" content="width=device-width, initial-scale=1">

    <style>
        :root {
            --bg-main: #efefef;
            --accent-1: #aa1e55;
            --accent-2: #ffebeb;
            --accent-3: #efefef;
            
            --text-1: #1c1c1c;
            --text-2: #eaeaea;
            --text-main: #1a1a1a;
            --font-main: "Gill Sans", Helvetica, sans-serif;
        }
        
        /* Dark Mode (WIP) */
        /*
        @media (prefers-color-scheme: dark) {
            :root {
                --accent-2: hsl(160, 100%, 96%);
                
                --text-1: #eaeaea;
                --text-2: #1a1a1a;
                --bg-main: #101010;
            }
            
            #table-bookmarks_wrapper,
            #table-bookmarks_wrapper img,
            tbody td:nth-child(3),
            tbody td:nth-child(3) span,
            footer {
                filter: invert(100%);
            }
        }*/
        
        html,
        body {
            width: 100%;
            height: 100%;
            font-size: 18px;
            font-weight: 200;
            text-align: center;
            margin: 0px;
            padding: 0px;
            font-family: var(--font-main);
        }
        
        .header-top small {
            font-weight: 200;
            color: var(--accent-3);
        }
        
        .header-top {
            width: 100%;
            height: auto;
            min-height: 40px;
            margin: 0px;
            text-align: center;
            color: white;
            font-size: calc(11px + 0.84vw);
            font-weight: 200;
            padding: 4px 4px;
            border-bottom: 3px solid var(--accent-1);
            background-color: var(--accent-1);
        }
        
        input[type=search] {
            width: 22vw;
            border-radius: 4px;
            border: 1px solid #aeaeae;
            padding: 3px 5px;
        }
        
        .nav>div {
            min-height: 30px;
        }
        
        .header-top a {
            text-decoration: none;
            color: rgba(0, 0, 0, 0.6);
        }
        
        .header-top a:hover {
            text-decoration: none;
            color: rgba(0, 0, 0, 0.9);
        }
        
        .header-top .col-lg-4 {
            text-align: center;
            padding-top: 4px;
            padding-bottom: 4px;
        }
        
        .header-archivebox img {
            display: inline-block;
            margin-right: 3px;
            height: 30px;
            margin-left: 12px;
            margin-top: -4px;
            margin-bottom: 2px;
        }
        
        .header-archivebox img:hover {
            opacity: 0.5;
        }
        
        #table-bookmarks_length,
        #table-bookmarks_filter {
            padding-top: 12px;
            opacity: 0.8;
            padding-left: 24px;
            padding-right: 22px;
            margin-bottom: -16px;
        }
        
        table {
            padding: 6px;
            width: 100%;
        }
        
        table thead th {
            font-weight: 400;
        }
        
        table tr {
            height: 35px;
        }
        
        tbody tr:nth-child(odd) {
            background-color: var(--accent-2) !important;
        }
        
        table tr td {
            white-space: nowrap;
            overflow: hidden;
            /*padding-bottom: 0.4em;*/
            /*padding-top: 0.4em;*/
            padding-left: 2px;
            text-align: center;
        }
        
        table tr td a {
            text-decoration: none;
        }
        
        table tr td img,
        table tr td object {
            display: inline-block;
            margin: auto;
            height: 24px;
            width: 24px;
            padding: 0px;
            padding-right: 5px;
            vertical-align: middle;
            margin-left: 4px;
        }
        
        #table-bookmarks {
            width: 100%;
            overflow-y: scroll;
            table-layout: fixed;
        }
        
        .dataTables_wrapper {
            background-color: #fafafa;
        }
        
        table tr a span[data-archived~=False] {
            opacity: 0.4;
        }
        
        .files-spinner {
            height: 15px;
            width: auto;
            opacity: 0.5;
            vertical-align: -2px;
        }
        
        .in-progress {
            display: none;
        }
        
        body[data-status~=finished] .files-spinner {
            display: none;
        }
        
        /*body[data-status~=running] .in-progress {
            display: inline-block;
        }*/
        tr td a.favicon img {
            padding-left: 6px;
            padding-right: 12px;
            vertical-align: -4px;
        }
        
        tr td a.title {
            font-size: 1.4em;
            text-decoration: none;
            color: black;
        }
        
        tr td a.title small {
            background-color: var(--accent-3);
            border-radius: 4px;
            float: right
        }
        
        input[type=search]::-webkit-search-cancel-button {
            -webkit-appearance: searchfield-cancel-button;
        }
        
        .title-col {
            text-align: left;
        }
        
        .title-col a {
            color: black;
        }

<<<<<<< HEAD
        tr td a.exists-True {
            opacity: 1;
        }
        tr td a.exists-False {
            opacity: 0.1;
            filter: grayscale(100%);
=======
        .exists-False {
          display: none;
>>>>>>> 0f13087a
        }
    </style>
    <link rel="stylesheet" href="{% static 'bootstrap.min.css' %}">
    <link rel="stylesheet" href="{% static 'jquery.dataTables.min.css' %}" />
            {% block extra_head %}
            {% endblock %}
    <script src="{% static 'jquery.min.js' %}"></script>
    <script src="{% static 'jquery.dataTables.min.js' %}"></script>
    <script>
        document.addEventListener('error', function (e) {
            e.target.style.opacity = 0;
        }, true)
        jQuery(document).ready(function () {
            jQuery('#table-bookmarks').DataTable({
                searching: false,
                paging: false,
                stateSave: true, // save state (filtered input, number of entries shown, etc) in localStorage
                dom: '<lf<t>ip>', // how to show the table and its helpers (filter, etc) in the DOM
                    order: [[0, 'desc']],
                    iDisplayLength: 100,
                });
            });
        </script>
        <base href="{% url 'Home' %}">
    </head>
    <body>
        <header>
            <div class="header-top container-fluid">
                <div class="row nav">
                    <div class="col-sm-2">
                        <a href="{% url 'public-index' %}" class="header-archivebox" title="Last updated: {{updated}}">
                            <img src="{% static 'archive.png' %}" alt="Logo" />
                            ArchiveBox: Index
                        </a>
                    </div>
                    <div class="col-sm-10" style="text-align: right">
                        <a href="/add/">Add Links</a> &nbsp; | &nbsp;
                        <a href="/admin/core/snapshot/">Admin</a> &nbsp; | &nbsp;
                        <a href="https://github.com/pirate/ArchiveBox/wiki">Docs</a>
                    </div>
                </div>
            </div>
        </header>
        {% block body %}
        {% endblock %}
        <br>
        <footer>
            <br />
            <center>
                <small>
                    Archive created using <a href="https://github.com/pirate/ArchiveBox" title="Github">ArchiveBox</a> &nbsp; |
                    &nbsp;
                    Download index as <a href="index.json" title="JSON summary of archived links.">JSON</a>
                    <br /><br />
                    {{FOOTER_INFO}}
                </small>
            </center>
            <br />
        </footer>
    </body>
    
    </html><|MERGE_RESOLUTION|>--- conflicted
+++ resolved
@@ -224,17 +224,8 @@
             color: black;
         }
 
-<<<<<<< HEAD
-        tr td a.exists-True {
-            opacity: 1;
-        }
-        tr td a.exists-False {
-            opacity: 0.1;
-            filter: grayscale(100%);
-=======
         .exists-False {
           display: none;
->>>>>>> 0f13087a
         }
     </style>
     <link rel="stylesheet" href="{% static 'bootstrap.min.css' %}">
