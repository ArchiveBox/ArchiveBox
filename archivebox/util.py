import os
import re
import sys
import json
import time
import shutil

from json import JSONEncoder
from typing import List, Optional, Any, Union
from inspect import signature
from functools import wraps
from hashlib import sha256
from urllib.request import Request, urlopen
from urllib.parse import urlparse, quote, unquote
from html import escape, unescape
from datetime import datetime
from multiprocessing import Process
from subprocess import (
    Popen,
    PIPE,
    DEVNULL, 
    CompletedProcess,
    TimeoutExpired,
    CalledProcessError,
)

from base32_crockford import encode as base32_encode         # type: ignore

from .schema import Link
from .config import (
    ANSI,
    TERM_WIDTH,
    SOURCES_DIR,
    OUTPUT_PERMISSIONS,
    TIMEOUT,
    SHOW_PROGRESS,
    FETCH_TITLE,
    CHECK_SSL_VALIDITY,
    WGET_USER_AGENT,
    CHROME_OPTIONS,
    PYTHON_DIR,
)
from .logs import pretty_path

### Parsing Helpers

# All of these are (str) -> str
# shortcuts to: https://docs.python.org/3/library/urllib.parse.html#url-parsing
scheme = lambda url: urlparse(url).scheme.lower()
without_scheme = lambda url: urlparse(url)._replace(scheme='').geturl().strip('//')
without_query = lambda url: urlparse(url)._replace(query='').geturl().strip('//')
without_fragment = lambda url: urlparse(url)._replace(fragment='').geturl().strip('//')
without_path = lambda url: urlparse(url)._replace(path='', fragment='', query='').geturl().strip('//')
path = lambda url: urlparse(url).path
basename = lambda url: urlparse(url).path.rsplit('/', 1)[-1]
domain = lambda url: urlparse(url).netloc
query = lambda url: urlparse(url).query
fragment = lambda url: urlparse(url).fragment
extension = lambda url: basename(url).rsplit('.', 1)[-1].lower() if '.' in basename(url) else ''
base_url = lambda url: without_scheme(url)  # uniq base url used to dedupe links

without_www = lambda url: url.replace('://www.', '://', 1)
without_trailing_slash = lambda url: url[:-1] if url[-1] == '/' else url.replace('/?', '?')
fuzzy_url = lambda url: without_trailing_slash(without_www(without_scheme(url.lower())))

short_ts = lambda ts: str(parse_date(ts).timestamp()).split('.')[0]
ts_to_date = lambda ts: parse_date(ts).strftime('%Y-%m-%d %H:%M')
ts_to_iso = lambda ts: parse_date(ts).isoformat()

urlencode = lambda s: s and quote(s, encoding='utf-8', errors='replace')
urldecode = lambda s: s and unquote(s)
htmlencode = lambda s: s and escape(s, quote=True)
htmldecode = lambda s: s and unescape(s)

hashurl = lambda url: base32_encode(int(sha256(base_url(url).encode('utf-8')).hexdigest(), 16))[:20]

URL_REGEX = re.compile(
    r'http[s]?://'                    # start matching from allowed schemes
    r'(?:[a-zA-Z]|[0-9]'              # followed by allowed alphanum characters
    r'|[$-_@.&+]|[!*\(\),]'           #    or allowed symbols
    r'|(?:%[0-9a-fA-F][0-9a-fA-F]))'  #    or allowed unicode bytes
    r'[^\]\[\(\)<>\""\'\s]+',         # stop parsing at these symbols
    re.IGNORECASE,
)
HTML_TITLE_REGEX = re.compile(
    r'<title.*?>'                      # start matching text after <title> tag
    r'(.[^<>]+)',                      # get everything up to these symbols
    re.IGNORECASE | re.MULTILINE | re.DOTALL | re.UNICODE,
)
STATICFILE_EXTENSIONS = {
    # 99.999% of the time, URLs ending in these extensions are static files
    # that can be downloaded as-is, not html pages that need to be rendered
    'gif', 'jpeg', 'jpg', 'png', 'tif', 'tiff', 'wbmp', 'ico', 'jng', 'bmp',
    'svg', 'svgz', 'webp', 'ps', 'eps', 'ai',
    'mp3', 'mp4', 'm4a', 'mpeg', 'mpg', 'mkv', 'mov', 'webm', 'm4v', 
    'flv', 'wmv', 'avi', 'ogg', 'ts', 'm3u8',
    'pdf', 'txt', 'rtf', 'rtfd', 'doc', 'docx', 'ppt', 'pptx', 'xls', 'xlsx',
    'atom', 'rss', 'css', 'js', 'json',
    'dmg', 'iso', 'img',
    'rar', 'war', 'hqx', 'zip', 'gz', 'bz2', '7z',

    # Less common extensions to consider adding later
    # jar, swf, bin, com, exe, dll, deb
    # ear, hqx, eot, wmlc, kml, kmz, cco, jardiff, jnlp, run, msi, msp, msm, 
    # pl pm, prc pdb, rar, rpm, sea, sit, tcl tk, der, pem, crt, xpi, xspf,
    # ra, mng, asx, asf, 3gpp, 3gp, mid, midi, kar, jad, wml, htc, mml

    # These are always treated as pages, not as static files, never add them:
    # html, htm, shtml, xhtml, xml, aspx, php, cgi
}



### Checks & Tests

def enforce_types(func):
    """
    Enforce function arg and kwarg types at runtime using its python3 type hints
    """
    # TODO: check return type as well

    @wraps(func)
    def typechecked_function(*args, **kwargs):
        sig = signature(func)

        def check_argument_type(arg_key, arg_val):
            try:
                annotation = sig.parameters[arg_key].annotation
            except KeyError:
                annotation = None

            if annotation is not None and annotation.__class__ is type:
                if not isinstance(arg_val, annotation):
                    raise TypeError(
                        '{}(..., {}: {}) got unexpected {} argument {}={}'.format(
                            func.__name__,
                            arg_key,
                            annotation.__name__,
                            type(arg_val).__name__,
                            arg_key,
                            str(arg_val)[:64],
                        )
                    )

        # check args
        for arg_val, arg_key in zip(args, sig.parameters):
            check_argument_type(arg_key, arg_val)

        # check kwargs
        for arg_key, arg_val in kwargs.items():
            check_argument_type(arg_key, arg_val)

        return func(*args, **kwargs)

    return typechecked_function


def check_url_parsing_invariants() -> None:
    """Check that plain text regex URL parsing works as expected"""

    # this is last-line-of-defense to make sure the URL_REGEX isn't
    # misbehaving, as the consequences could be disastrous and lead to many
    # incorrect/badly parsed links being added to the archive

    test_urls = '''
    https://example1.com/what/is/happening.html?what=1#how-about-this=1
    https://example2.com/what/is/happening/?what=1#how-about-this=1
    HTtpS://example3.com/what/is/happening/?what=1#how-about-this=1f
    https://example4.com/what/is/happening.html
    https://example5.com/
    https://example6.com

    <test>http://example7.com</test>
    [https://example8.com/what/is/this.php?what=1]
    [and http://example9.com?what=1&other=3#and-thing=2]
    <what>https://example10.com#and-thing=2 "</about>
    abc<this["https://example11.com/what/is#and-thing=2?whoami=23&where=1"]that>def
    sdflkf[what](https://example12.com/who/what.php?whoami=1#whatami=2)?am=hi
    example13.bada
    and example14.badb
    <or>htt://example15.badc</that>
    '''
    # print('\n'.join(re.findall(URL_REGEX, test_urls)))
    assert len(re.findall(URL_REGEX, test_urls)) == 12


### Random Helpers

@enforce_types
def handle_stdin_import(raw_text: str) -> str:
    if not os.path.exists(SOURCES_DIR):
        os.makedirs(SOURCES_DIR)

    ts = str(datetime.now().timestamp()).split('.', 1)[0]

    source_path = os.path.join(SOURCES_DIR, '{}-{}.txt'.format('stdin', ts))

    atomic_write(raw_text, source_path)
    return source_path


@enforce_types
def handle_file_import(path: str, timeout: int=TIMEOUT) -> str:
    """download a given url's content into output/sources/domain-<timestamp>.txt"""

    if not os.path.exists(SOURCES_DIR):
        os.makedirs(SOURCES_DIR)

    ts = str(datetime.now().timestamp()).split('.', 1)[0]

    source_path = os.path.join(SOURCES_DIR, '{}-{}.txt'.format(basename(path), ts))

    if any(path.startswith(s) for s in ('http://', 'https://', 'ftp://')):
        source_path = os.path.join(SOURCES_DIR, '{}-{}.txt'.format(domain(path), ts))
        print('{}[*] [{}] Downloading {}{}'.format(
            ANSI['green'],
            datetime.now().strftime('%Y-%m-%d %H:%M:%S'),
            path,
            ANSI['reset'],
        ))
        timer = TimedProgress(timeout, prefix='      ')
        try:
            raw_source_text = download_url(path, timeout=timeout)
            timer.end()
        except Exception as e:
            timer.end()
            print('{}[!] Failed to download {}{}\n'.format(
                ANSI['red'],
                path,
                ANSI['reset'],
            ))
            print('    ', e)
            raise SystemExit(1)

    else:
        with open(path, 'r') as f:
            raw_source_text = f.read()

    atomic_write(raw_source_text, source_path)

    print('    > {}'.format(pretty_path(source_path)))

    return source_path


@enforce_types
def fetch_page_title(url: str, timeout: int=10, progress: bool=SHOW_PROGRESS) -> Optional[str]:
    """Attempt to guess a page's title by downloading the html"""
    
    if not FETCH_TITLE:
        return None

    try:
        html = download_url(url, timeout=timeout)

        match = re.search(HTML_TITLE_REGEX, html)
        return htmldecode(match.group(1).strip()) if match else None
    except Exception as err:  # noqa
        # print('[!] Failed to fetch title because of {}: {}'.format(
        #     err.__class__.__name__,
        #     err,
        # ))
        return None


@enforce_types
def wget_output_path(link: Link) -> Optional[str]:
    """calculate the path to the wgetted .html file, since wget may
    adjust some paths to be different than the base_url path.

    See docs on wget --adjust-extension (-E)
    """

    if is_static_file(link.url):
        return without_scheme(without_fragment(link.url))

    # Wget downloads can save in a number of different ways depending on the url:
    #    https://example.com
    #       > output/archive/<timestamp>/example.com/index.html
    #    https://example.com?v=zzVa_tX1OiI
    #       > output/archive/<timestamp>/example.com/index.html?v=zzVa_tX1OiI.html
    #    https://www.example.com/?v=zzVa_tX1OiI
    #       > output/archive/<timestamp>/example.com/index.html?v=zzVa_tX1OiI.html

    #    https://example.com/abc
    #       > output/archive/<timestamp>/example.com/abc.html
    #    https://example.com/abc/
    #       > output/archive/<timestamp>/example.com/abc/index.html
    #    https://example.com/abc?v=zzVa_tX1OiI.html
    #       > output/archive/<timestamp>/example.com/abc?v=zzVa_tX1OiI.html
    #    https://example.com/abc/?v=zzVa_tX1OiI.html
    #       > output/archive/<timestamp>/example.com/abc/index.html?v=zzVa_tX1OiI.html

    #    https://example.com/abc/test.html
    #       > output/archive/<timestamp>/example.com/abc/test.html
    #    https://example.com/abc/test?v=zzVa_tX1OiI
    #       > output/archive/<timestamp>/example.com/abc/test?v=zzVa_tX1OiI.html
    #    https://example.com/abc/test/?v=zzVa_tX1OiI
    #       > output/archive/<timestamp>/example.com/abc/test/index.html?v=zzVa_tX1OiI.html

    # There's also lots of complexity around how the urlencoding and renaming
    # is done for pages with query and hash fragments or extensions like shtml / htm / php / etc

    # Since the wget algorithm for -E (appending .html) is incredibly complex
    # and there's no way to get the computed output path from wget
    # in order to avoid having to reverse-engineer how they calculate it,
    # we just look in the output folder read the filename wget used from the filesystem
    full_path = without_fragment(without_query(path(link.url))).strip('/')
    search_dir = os.path.join(
        link.link_dir,
        domain(link.url),
        urldecode(full_path),
    )

    for _ in range(4):
        if os.path.exists(search_dir):
            if os.path.isdir(search_dir):
                html_files = [
                    f for f in os.listdir(search_dir)
                    if re.search(".+\\.[Hh][Tt][Mm][Ll]?$", f, re.I | re.M)
                ]
                if html_files:
                    path_from_link_dir = search_dir.split(link.link_dir)[-1].strip('/')
                    return os.path.join(path_from_link_dir, html_files[0])

        # Move up one directory level
        search_dir = search_dir.rsplit('/', 1)[0]

        if search_dir == link.link_dir:
            break

    return None


@enforce_types
def read_js_script(script_name: str) -> str:
    script_path = os.path.join(PYTHON_DIR, 'scripts', script_name)

    with open(script_path, 'r') as f:
        return f.read().split('// INFO BELOW HERE')[0].strip()


### String Manipulation & Logging Helpers

@enforce_types
def str_between(string: str, start: str, end: str=None) -> str:
    """(<abc>12345</def>, <abc>, </def>)  ->  12345"""

    content = string.split(start, 1)[-1]
    if end is not None:
        content = content.rsplit(end, 1)[0]

    return content


@enforce_types
def parse_date(date: Any) -> Optional[datetime]:
    """Parse unix timestamps, iso format, and human-readable strings"""
    
    if isinstance(date, datetime):
        return date

    if date is None:
        return None
    
    if isinstance(date, (float, int)):
        date = str(date)

    if isinstance(date, str):
        if date.replace('.', '').isdigit():
            # this is a brittle attempt at unix timestamp parsing (which is
            # notoriously hard to do). It may lead to dates being off by
            # anything from hours to decades, depending on which app, OS,
            # and sytem time configuration was used for the original timestamp
            # more info: https://github.com/pirate/ArchiveBox/issues/119

            # Note: always always always store the original timestamp string
            # somewhere indepentendly of the parsed datetime, so that later
            # bugs dont repeatedly misparse and rewrite increasingly worse dates.
            # the correct date can always be re-derived from the timestamp str
            timestamp = float(date)

            EARLIEST_POSSIBLE = 473403600.0  # 1985
            LATEST_POSSIBLE = 1735707600.0   # 2025

            if EARLIEST_POSSIBLE < timestamp < LATEST_POSSIBLE:
                # number is seconds
                return datetime.fromtimestamp(timestamp)
                
            elif EARLIEST_POSSIBLE * 1000 < timestamp < LATEST_POSSIBLE * 1000:
                # number is milliseconds
                return datetime.fromtimestamp(timestamp / 1000)

            elif EARLIEST_POSSIBLE * 1000*1000 < timestamp < LATEST_POSSIBLE * 1000*1000:
                # number is microseconds
                return datetime.fromtimestamp(timestamp / (1000*1000))

            else:
                # continue to the end and raise a parsing failed error.
                # we dont want to even attempt parsing timestamp strings that
                # arent within these ranges
                pass

        if '-' in date:
            try:
                return datetime.fromisoformat(date)
            except Exception:
                try:
                    return datetime.strptime(date, '%Y-%m-%d %H:%M')
                except Exception:
                    pass
    
    raise ValueError('Tried to parse invalid date! {}'.format(date))



### Link Helpers

<<<<<<< HEAD
@enforce_types
def merge_links(a: Link, b: Link) -> Link:
    """deterministially merge two links, favoring longer field values over shorter,
=======
def merge_links(a, b):
    """deterministically merge two links, favoring longer field values over shorter,
>>>>>>> 6eff6f43
    and "cleaner" values over worse ones.
    """
    assert a.base_url == b.base_url, 'Cannot merge two links with different URLs'

    url = a.url if len(a.url) > len(b.url) else b.url

    possible_titles = [
        title
        for title in (a.title, b.title)
        if title and title.strip() and '://' not in title
    ]
    title = None
    if len(possible_titles) == 2:
        title = max(possible_titles, key=lambda t: len(t))
    elif len(possible_titles) == 1:
        title = possible_titles[0]

    timestamp = (
        a.timestamp
        if float(a.timestamp or 0) < float(b.timestamp or 0) else
        b.timestamp
    )

    tags_set = (
        set(tag.strip() for tag in (a.tags or '').split(','))
        | set(tag.strip() for tag in (b.tags or '').split(','))
    )
    tags = ','.join(tags_set) or None

    sources = list(set(a.sources + b.sources))

    all_methods = set(list(a.history.keys()) + list(a.history.keys()))
    history = {
        method: (a.history.get(method) or []) + (b.history.get(method) or [])
        for method in all_methods
    }

    return Link(
        url=url,
        timestamp=timestamp,
        title=title,
        tags=tags,
        sources=sources,
        history=history,
    )


@enforce_types
def is_static_file(url: str) -> bool:
    """Certain URLs just point to a single static file, and 
       don't need to be re-archived in many formats
    """

    # TODO: the proper way is with MIME type detection, not using extension
    return extension(url) in STATICFILE_EXTENSIONS


@enforce_types
def derived_link_info(link: Link) -> dict:
    """extend link info with the archive urls and other derived data"""

    info = link._asdict(extended=True)
    info.update(link.canonical_outputs())

    return info



### Python / System Helpers

def run(*popenargs, input=None, capture_output=False, timeout=None, check=False, **kwargs):
    """Patched of subprocess.run to fix blocking io making timeout=innefective"""

    if input is not None:
        if 'stdin' in kwargs:
            raise ValueError('stdin and input arguments may not both be used.')
        kwargs['stdin'] = PIPE

    if capture_output:
        if ('stdout' in kwargs) or ('stderr' in kwargs):
            raise ValueError('stdout and stderr arguments may not be used '
                             'with capture_output.')
        kwargs['stdout'] = PIPE
        kwargs['stderr'] = PIPE

    with Popen(*popenargs, **kwargs) as process:
        try:
            stdout, stderr = process.communicate(input, timeout=timeout)
        except TimeoutExpired:
            process.kill()
            try:
                stdout, stderr = process.communicate(input, timeout=2)
            except:
                pass
            raise TimeoutExpired(popenargs[0][0], timeout)
        except BaseException:
            process.kill()
            # We don't call process.wait() as .__exit__ does that for us.
            raise 
        retcode = process.poll()
        if check and retcode:
            raise CalledProcessError(retcode, process.args,
                                     output=stdout, stderr=stderr)
    return CompletedProcess(process.args, retcode, stdout, stderr)


class TimedProgress:
    """Show a progress bar and measure elapsed time until .end() is called"""

    def __init__(self, seconds, prefix=''):
        if SHOW_PROGRESS:
            self.p = Process(target=progress_bar, args=(seconds, prefix))
            self.p.start()

        self.stats = {'start_ts': datetime.now(), 'end_ts': None}

    def end(self):
        """immediately end progress, clear the progressbar line, and save end_ts"""

        end_ts = datetime.now()
        self.stats['end_ts'] = end_ts
        if SHOW_PROGRESS:
            # protect from double termination
            #if p is None or not hasattr(p, 'kill'):
            #    return
            if self.p is not None:
                self.p.terminate()
            
            self.p = None

            sys.stdout.write('\r{}{}\r'.format((' ' * TERM_WIDTH()), ANSI['reset']))  # clear whole terminal line


@enforce_types
def progress_bar(seconds: int, prefix: str='') -> None:
    """show timer in the form of progress bar, with percentage and seconds remaining"""
    chunk = '█' if sys.stdout.encoding == 'UTF-8' else '#'
    chunks = TERM_WIDTH() - len(prefix) - 20  # number of progress chunks to show (aka max bar width)
    try:
        for s in range(seconds * chunks):
            chunks = TERM_WIDTH() - len(prefix) - 20
            progress = s / chunks / seconds * 100
            bar_width = round(progress/(100/chunks))

            # ████████████████████           0.9% (1/60sec)
            sys.stdout.write('\r{0}{1}{2}{3} {4}% ({5}/{6}sec)'.format(
                prefix,
                ANSI['green'],
                (chunk * bar_width).ljust(chunks),
                ANSI['reset'],
                round(progress, 1),
                round(s/chunks),
                seconds,
            ))
            sys.stdout.flush()
            time.sleep(1 / chunks)

        # ██████████████████████████████████ 100.0% (60/60sec)
        sys.stdout.write('\r{0}{1}{2}{3} {4}% ({5}/{6}sec)\n'.format(
            prefix,
            ANSI['red'],
            chunk * chunks,
            ANSI['reset'],
            100.0,
            seconds,
            seconds,
        ))
        sys.stdout.flush()
    except KeyboardInterrupt:
        print()
        pass


@enforce_types
def download_url(url: str, timeout: int=TIMEOUT) -> str:
    """Download the contents of a remote url and return the text"""

    req = Request(url, headers={'User-Agent': WGET_USER_AGENT})

    if CHECK_SSL_VALIDITY:
        resp = urlopen(req, timeout=timeout)
    else:
        import ssl
        insecure = ssl._create_unverified_context()
        resp = urlopen(req, timeout=timeout, context=insecure)

    encoding = resp.headers.get_content_charset() or 'utf-8'  # type: ignore
    return resp.read().decode(encoding)


@enforce_types
def chmod_file(path: str, cwd: str='.', permissions: str=OUTPUT_PERMISSIONS, timeout: int=30) -> None:
    """chmod -R <permissions> <cwd>/<path>"""

    if not os.path.exists(os.path.join(cwd, path)):
        raise Exception('Failed to chmod: {} does not exist (did the previous step fail?)'.format(path))

    chmod_result = run(['chmod', '-R', permissions, path], cwd=cwd, stdout=DEVNULL, stderr=PIPE, timeout=timeout)
    if chmod_result.returncode == 1:
        print('     ', chmod_result.stderr.decode())
        raise Exception('Failed to chmod {}/{}'.format(cwd, path))


@enforce_types
def copy_and_overwrite(from_path: str, to_path: str):
    if os.path.exists(to_path):
        shutil.rmtree(to_path)
    shutil.copytree(from_path, to_path)

@enforce_types
def chrome_args(**options) -> List[str]:
    """helper to build up a chrome shell command with arguments"""

    options = {**CHROME_OPTIONS, **options}

    cmd_args = [options['CHROME_BINARY']]

    if options['CHROME_HEADLESS']:
        cmd_args += ('--headless',)
    
    if not options['CHROME_SANDBOX']:
        # dont use GPU or sandbox when running inside docker container
        cmd_args += ('--no-sandbox', '--disable-gpu')

    if not options['CHECK_SSL_VALIDITY']:
        cmd_args += ('--disable-web-security', '--ignore-certificate-errors')

    if options['CHROME_USER_AGENT']:
        cmd_args += ('--user-agent={}'.format(options['CHROME_USER_AGENT']),)

    if options['RESOLUTION']:
        cmd_args += ('--window-size={}'.format(options['RESOLUTION']),)

    if options['TIMEOUT']:
        cmd_args += ('--timeout={}'.format((options['TIMEOUT']) * 1000),)

    if options['CHROME_USER_DATA_DIR']:
        cmd_args.append('--user-data-dir={}'.format(options['CHROME_USER_DATA_DIR']))
    
    return cmd_args


class ExtendedEncoder(JSONEncoder):
    """
    Extended json serializer that supports serializing several model
    fields and objects
    """

    def default(self, obj):
        cls_name = obj.__class__.__name__

        if hasattr(obj, '_asdict'):
            return obj._asdict()

        elif isinstance(obj, bytes):
            return obj.decode()

        elif isinstance(obj, datetime):
            return obj.isoformat()

        elif isinstance(obj, Exception):
            return '{}: {}'.format(obj.__class__.__name__, obj)

        elif cls_name in ('dict_items', 'dict_keys', 'dict_values'):
            return tuple(obj)

        return JSONEncoder.default(self, obj)


def atomic_write(contents: Union[dict, str], path: str) -> None:
    """Safe atomic write to filesystem by writing to temp file + atomic rename"""
    try:
        tmp_file = '{}.tmp'.format(path)
        with open(tmp_file, 'w+', encoding='utf-8') as f:
            if isinstance(contents, dict):
                json.dump(contents, f, indent=4, cls=ExtendedEncoder)
            else:
                f.write(contents)
            
            os.fsync(f.fileno())

        os.rename(tmp_file, path)
        chmod_file(path)
    finally:
        if os.path.exists(tmp_file):
            os.remove(tmp_file)<|MERGE_RESOLUTION|>--- conflicted
+++ resolved
@@ -416,14 +416,9 @@
 
 ### Link Helpers
 
-<<<<<<< HEAD
 @enforce_types
 def merge_links(a: Link, b: Link) -> Link:
-    """deterministially merge two links, favoring longer field values over shorter,
-=======
-def merge_links(a, b):
     """deterministically merge two links, favoring longer field values over shorter,
->>>>>>> 6eff6f43
     and "cleaner" values over worse ones.
     """
     assert a.base_url == b.base_url, 'Cannot merge two links with different URLs'
