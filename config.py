--- conflicted
+++ resolved
@@ -21,11 +21,7 @@
 FETCH_SCREENSHOT =       os.getenv('FETCH_SCREENSHOT',       'True'             ).lower() == 'true'
 FETCH_FAVICON =          os.getenv('FETCH_FAVICON',          'True'             ).lower() == 'true'
 SUBMIT_ARCHIVE_DOT_ORG = os.getenv('SUBMIT_ARCHIVE_DOT_ORG', 'True'             ).lower() == 'true'
-<<<<<<< HEAD
-RESOLUTION =             os.getenv('RESOLUTION',             '1440,900'         )
-=======
 RESOLUTION =             os.getenv('RESOLUTION',             '1440,1200'        )
->>>>>>> a532d115
 CHECK_SSL_VALIDITY =     os.getenv('CHECK_SSL_VALIDITY',     'True'             ).lower() == 'true'
 ARCHIVE_PERMISSIONS =    os.getenv('ARCHIVE_PERMISSIONS',    '755'              )
 ARCHIVE_DIR =            os.getenv('ARCHIVE_DIR',            '')
