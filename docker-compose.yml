--- conflicted
+++ resolved
@@ -10,10 +10,6 @@
 services:
     archivebox:
         image: archivebox/archivebox:latest
-<<<<<<< HEAD
-=======
-        command: server --quick-init 0.0.0.0:8000
->>>>>>> e28f33fc
         ports:
             - 8000:8000
         volumes:
@@ -139,10 +135,6 @@
     #     - ./etc/dnsmasq:/etc/dnsmasq.d
 
 
-<<<<<<< HEAD
-    ### Example: run all your ArchiveBox traffic through a WireGuard VPN tunnel to avoid IP blocks.
-    # You can also use any other VPN that works at the docker IP level, e.g. Tailscale, OpenVPN, etc.
-=======
     ### Example: Enable ability to run regularly scheduled archiving tasks by uncommenting this container
     #   $ docker compose run archivebox schedule --every=day --depth=1 'https://example.com/some/rss/feed.xml'
     # then restart the scheduler container to apply the changes to the schedule
@@ -179,9 +171,9 @@
     #         - ./data:/var/www
 
 
-    ### Example: run all your ArchiveBox traffic through a WireGuard VPN tunnel
->>>>>>> e28f33fc
-
+    ### Example: run all your ArchiveBox traffic through a WireGuard VPN tunnel to avoid IP blocks.
+    # You can also use any other VPN that works at the docker IP level, e.g. Tailscale, OpenVPN, etc.
+    
     # wireguard:
     #   image: linuxserver/wireguard:latest
     #   network_mode: 'service:archivebox'
