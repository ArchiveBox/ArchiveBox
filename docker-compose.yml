--- conflicted
+++ resolved
@@ -8,33 +8,14 @@
 # Documentation:
 #     https://github.com/ArchiveBox/ArchiveBox/wiki/Docker#docker-compose
 
-<<<<<<< HEAD
----
-version: "3.9"
-
-services:
-    archivebox:
-        #image: ${DOCKER_IMAGE:-archivebox/archivebox:dev}
-        image: archivebox:test
-        # image: archivebox/archivebox:dev
-        command: server --quick-init 0.0.0.0:8000
-=======
 
 services:
     archivebox:
         image: archivebox/archivebox:latest
->>>>>>> e48159b8
         ports:
             - 8000:8000
         volumes:
             - ./data:/data
-<<<<<<< HEAD
-            - /Volumes/OPT/browsertrix:/browsertrix:z
-            # - ./etc/crontabs:/var/spool/cron/crontabs  # uncomment this and archivebox_scheduler below to set up automatic recurring archive jobs
-            # - ./archivebox:/app/archivebox             # uncomment this to mount the ArchiveBox source code at runtime (for developers working on archivebox)
-        # build: .                                       # uncomment this to build the image from source code at buildtime (for developers working on archivebox)
-=======
->>>>>>> e48159b8
         environment:
             # - ADMIN_USERNAME=admin            # create an admin user on first run with the given user/pass combo
             # - ADMIN_PASSWORD=SomeSecretPassword
@@ -54,25 +35,11 @@
             # ...
             # add further configuration options from archivebox/config.py as needed (to apply them only to this container)
             # or set using `docker compose run archivebox config --set SOME_KEY=someval` (to persist config across all containers)
-<<<<<<< HEAD
-
-=======
-        
->>>>>>> e48159b8
         # For ad-blocking during archiving, uncomment this section and pihole service section below
         # networks:
         #   - dns
         # dns:
         #   - 172.20.0.53
-
-    browsertrix:
-        image: webrecorder/browsertrix-crawler:latest
-        command: /bin/docker_ipc_listener.py
-        expose:
-            - 2222
-        volumes:
-            - /Volumes/OPT/browsertrix:/crawls:z
-            - ./bin/docker_ipc_listener.py:/bin/docker_ipc_listener.py
 
     ######## Optional Addons: tweak examples below as needed for your specific use case ########
 
@@ -100,17 +67,6 @@
     #   After starting, backfill any existing Snapshots into the full-text index:
     #   $ docker-compose run archivebox update --index-only
 
-<<<<<<< HEAD
-    # sonic:
-    #    image: valeriansaliou/sonic:latest
-    #    expose:
-    #        - 1491
-    #    environment:
-    #        - SEARCH_BACKEND_PASSWORD=SomeSecretPassword
-    #    volumes:
-    #        - ./sonic.cfg:/etc/sonic.cfg:ro
-    #        - ./data/sonic:/var/lib/sonic/store
-=======
     sonic:
         image: valeriansaliou/sonic:latest
         build:
@@ -155,7 +111,6 @@
     #     volumes:
     #         - ./etc/nginx.conf:/etc/nginx/nginx.conf
     #         - ./data:/var/www
->>>>>>> e48159b8
 
 
     ### Example: To run pihole in order to block ad/tracker requests during archiving,
@@ -195,6 +150,13 @@
     #     - ./wireguard.conf:/config/wg0.conf:ro
 
 
+    ### Example: Run browsertrix in parallel with ArchiveBox
+
+    # browsertrix:
+    #     image: webrecorder/browsertrix-crawler:latest
+    #     volumes:
+    #         - ./browsertrix:/crawls:z
+
     ### Example: Run PYWB in parallel and auto-import WARCs from ArchiveBox
 
     # pywb:
