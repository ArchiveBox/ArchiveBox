--- conflicted
+++ resolved
@@ -1,5 +1,4 @@
 {
-<<<<<<< HEAD
     "name": "archivebox",
     "version": "0.7.3",
     "description": "ArchiveBox: The self-hosted internet archive",
@@ -10,19 +9,6 @@
     {
         "@postlight/parser": "^2.2.3",
         "readability-extractor": "github:ArchiveBox/readability-extractor",
-        "single-file-cli": "^1.1.46"
+        "single-file-cli": "^1.1.54"
     }
-=======
-  "name": "archivebox",
-  "version": "0.7.3",
-  "description": "ArchiveBox: The self-hosted internet archive",
-  "author": "Nick Sweeting <archivebox-npm@sweeting.me>",
-  "repository": "github:ArchiveBox/ArchiveBox",
-  "license": "MIT",
-  "dependencies": {
-    "@postlight/parser": "^2.2.3",
-    "readability-extractor": "github:ArchiveBox/readability-extractor",
-    "single-file-cli": "^1.1.54"
-  }
->>>>>>> e48159b8
 }