[project]
name = "archivebox"
version = "0.8.1"
package-dir = "archivebox"
requires-python = ">=3.10,<3.13"
platform = "py3-none-any"
description = "Self-hosted internet archiving solution."
authors = [{name = "Nick Sweeting", email = "pyproject.toml@archivebox.io"}]
license = {text = "MIT"}
readme = "README.md"

# pdm install
# pdm update --unconstrained
dependencies = [
    # Last Bumped: 2024-04-25
    # Base Framework and Language Dependencies
    "setuptools>=69.5.1",
    "django>=5.0.4,<6.0",
    "django-ninja>=1.1.0",
    "django-extensions>=3.2.3",
    "mypy-extensions>=1.0.0",
    # Python Helper Libraries
    "requests>=2.31.0",
    "dateparser>=1.0.0",
    "feedparser>=6.0.11",
<<<<<<< HEAD
    "ipython>5.0.0",
    "mypy-extensions>=0.4.3",
    "python-crontab>=2.5.1",
    "requests>=2.24.0",
    "w3lib>=1.22.0",
    "yt-dlp>=2024.3.10",
    #  dont add playwright becuase packages without sdists cause trouble on many build systems that refuse to install wheel-only packages
    "playwright>=1.39.0; platform_machine != 'armv7l'",
    "papers-dl>=0.0.10",
=======
    "w3lib>=2.1.2",
    # Feature-Specific Dependencies
    "python-crontab>=3.0.0",          # for: archivebox schedule
    "croniter>=2.0.5",                # for: archivebox schedule
    "ipython>=8.23.0",                # for: archivebox shell
    # Extractor Dependencies
    "yt-dlp>=2024.4.9",               # for: media
    # "playwright>=1.43.0; platform_machine != 'armv7l'",  # WARNING: playwright doesn't have any sdist, causes trouble on build systems that refuse to install wheel-only packages
    # TODO: add more extractors
    #  - gallery-dl
    #  - scihubdl
    #  - See Github issues for more...
    "django-signal-webhooks>=0.3.0",
    "django-admin-data-views>=0.3.1",
    "ulid-py>=1.1.0",
    "typeid-python>=0.3.0",
    "django-charid-field>=0.4",
    "django-pydantic-field>=0.3.9",
    "django-jsonform>=2.22.0",
    "django-stubs>=5.0.2",
>>>>>>> ba14ee0e
]

homepage = "https://github.com/ArchiveBox/ArchiveBox"
repository = "https://github.com/ArchiveBox/ArchiveBox"
documentation = "https://github.com/ArchiveBox/ArchiveBox/wiki"
keywords = ["internet archiving", "web archiving", "digipres", "warc", "preservation", "backups", "archiving", "web", "bookmarks", "puppeteer", "browser", "download"]
classifiers = [
    "Development Status :: 4 - Beta",
    "Environment :: Console",
    "Environment :: Web Environment",
    "Framework :: Django",
    "Intended Audience :: Developers",
    "Intended Audience :: Education",
    "Intended Audience :: End Users/Desktop",
    "Intended Audience :: Information Technology",
    "Intended Audience :: Legal Industry",
    "Intended Audience :: System Administrators",
    "License :: OSI Approved :: MIT License",
    "Natural Language :: English",
    "Operating System :: OS Independent",
    "Programming Language :: Python :: 3",
    "Programming Language :: Python :: 3.10",
    "Programming Language :: Python :: 3.11",
    "Programming Language :: Python :: 3.12",
    "Topic :: Internet :: WWW/HTTP",
    "Topic :: Internet :: WWW/HTTP :: Indexing/Search",
    "Topic :: Internet :: WWW/HTTP :: WSGI :: Application",
    "Topic :: Sociology :: History",
    "Topic :: Software Development :: Libraries :: Python Modules",
    "Topic :: System :: Archiving",
    "Topic :: System :: Archiving :: Backup",
    "Topic :: System :: Recovery Tools",
    "Topic :: Utilities",
    "Typing :: Typed",
]
# dynamic = ["version"]  # TODO: programatticaly fetch version from package.json at build time

# pdm lock --group=':all' 
# pdm install -G:all
# pdm update --group=':all' --unconstrained
[project.optional-dependencies]
sonic = [
    # echo "deb [signed-by=/usr/share/keyrings/valeriansaliou_sonic.gpg] https://packagecloud.io/valeriansaliou/sonic/debian/ bookworm main" > /etc/apt/sources.list.d/valeriansaliou_sonic.list
    # curl -fsSL https://packagecloud.io/valeriansaliou/sonic/gpgkey | gpg --dearmor -o /usr/share/keyrings/valeriansaliou_sonic.gpg
    # apt install sonic
    "sonic-client>=1.0.0",
]
ldap = [
    # apt install libldap2-dev libsasl2-dev python3-ldap
    "python-ldap>=3.4.3",
    "django-auth-ldap>=4.1.0",
]


# pdm lock --group=':all' --dev
# pdm install -G:all --dev
# pdm update --dev --unconstrained
[tool.pdm.dev-dependencies]
build = [
    # "pdm",                           # usually installed by apt/brew, dont double-install with pip
    "setuptools>=69.5.1",
    "pip",
    "wheel",
    "homebrew-pypi-poet>=0.10.0",      # for: generating archivebox.rb brewfile list of python packages
]
docs = [
    "recommonmark",
    "sphinx",
    "sphinx-rtd-theme",
]
debug = [
    "django-debug-toolbar",
    "djdt_flamegraph",
    "ipdb",
    "requests-tracker>=0.3.3",
]
test = [
    "pytest",
    "bottle",
]
lint = [
    "flake8",
    "mypy",
]

[tool.pdm.scripts]
lint = "./bin/lint.sh"
test = "./bin/test.sh"
# all = {composite = ["lint mypackage/", "test -v tests/"]}


[build-system]
requires = ["pdm-backend"]
build-backend = "pdm.backend"

[project.scripts]
archivebox = "archivebox.cli:main"


[tool.pytest.ini_options]
testpaths = [ "tests" ]

[tool.mypy]
mypy_path = "archivebox"
namespace_packages = true
explicit_package_bases = true
# follow_imports = "silent"
# ignore_missing_imports = true
# disallow_incomplete_defs = true
# disallow_untyped_defs = true
# disallow_untyped_decorators = true
# exclude = "pdm/(pep582/|models/in_process/.+\\.py)"
plugins = ["mypy_django_plugin.main"]

[tool.django-stubs]
django_settings_module = "core.settings"

[tool.pyright]
include = ["archivebox"]
exclude = ["**/node_modules",
    "**/__pycache__",
    "**/migrations",
    "archivebox/vendor",
]
# ignore = ["src/oldstuff"]
# defineConstant = { DEBUG = true }

reportMissingImports = true
reportMissingTypeStubs = false
pythonVersion = "3.10"
pythonPlatform = "Linux"



[project.urls]
Homepage = "https://github.com/ArchiveBox/ArchiveBox"
Source = "https://github.com/ArchiveBox/ArchiveBox"
Documentation = "https://github.com/ArchiveBox/ArchiveBox/wiki"
"Bug Tracker" = "https://github.com/ArchiveBox/ArchiveBox/issues"
Changelog = "https://github.com/ArchiveBox/ArchiveBox/releases"
Roadmap = "https://github.com/ArchiveBox/ArchiveBox/wiki/Roadmap"
Community = "https://github.com/ArchiveBox/ArchiveBox/wiki/Web-Archiving-Community"
Demo = "https://demo.archivebox.io"
Donate = "https://github.com/ArchiveBox/ArchiveBox/wiki/Donations"

<|MERGE_RESOLUTION|>--- conflicted
+++ resolved
@@ -23,17 +23,7 @@
     "requests>=2.31.0",
     "dateparser>=1.0.0",
     "feedparser>=6.0.11",
-<<<<<<< HEAD
-    "ipython>5.0.0",
-    "mypy-extensions>=0.4.3",
-    "python-crontab>=2.5.1",
-    "requests>=2.24.0",
-    "w3lib>=1.22.0",
-    "yt-dlp>=2024.3.10",
-    #  dont add playwright becuase packages without sdists cause trouble on many build systems that refuse to install wheel-only packages
-    "playwright>=1.39.0; platform_machine != 'armv7l'",
     "papers-dl>=0.0.10",
-=======
     "w3lib>=2.1.2",
     # Feature-Specific Dependencies
     "python-crontab>=3.0.0",          # for: archivebox schedule
@@ -54,7 +44,6 @@
     "django-pydantic-field>=0.3.9",
     "django-jsonform>=2.22.0",
     "django-stubs>=5.0.2",
->>>>>>> ba14ee0e
 ]
 
 homepage = "https://github.com/ArchiveBox/ArchiveBox"
