[project]
name = "archivebox"
version = "0.8.0"
package-dir = "archivebox"
requires-python = ">=3.10,<3.13"
platform = "py3-none-any"
description = "Self-hosted internet archiving solution."
authors = [{name = "Nick Sweeting", email = "pyproject.toml@archivebox.io"}]
license = {text = "MIT"}
readme = "README.md"

# pdm install
# pdm update --unconstrained
dependencies = [
    # Base Framework and Language Dependencies
    "setuptools>=69.5.1",
    "django>=4.2.0,<5.0",
    "django-extensions>=3.2.3",
    "mypy-extensions>=1.0.0",

    # Python Helper Libraries
    "requests>=2.31.0",
    "dateparser>=1.0.0",
    "feedparser>=6.0.11",
    "w3lib>=1.22.0",
<<<<<<< HEAD

    # Feature-Specific Dependencies
    "python-crontab>=2.5.1",          # for: archivebox schedule
    "croniter>=0.3.34",               # for: archivebox schedule
    "ipython>5.0.0",                  # for: archivebox shell

    # Extractor Dependencies
    "yt-dlp>=2024.4.9",               # for: media
    "playwright>=1.43.0; platform_machine != 'armv7l'",  # WARNING: playwright doesn't have any sdist, causes trouble on build systems that refuse to install wheel-only packages
    
    # TODO: add more extractors
    #  - gallery-dl
    #  - scihubdl
    #  - See Github issues for more...
=======
    "yt-dlp>=2023.10.13",
    # "playwright>=1.39.0; platform_machine != 'armv7l'",
    "django-ninja>=1.1.0",
>>>>>>> e28f33fc
]

homepage = "https://github.com/ArchiveBox/ArchiveBox"
repository = "https://github.com/ArchiveBox/ArchiveBox"
documentation = "https://github.com/ArchiveBox/ArchiveBox/wiki"
keywords = ["internet archiving", "web archiving", "digipres", "warc", "preservation", "backups", "archiving", "web", "bookmarks", "puppeteer", "browser", "download"]
classifiers = [
    "Development Status :: 4 - Beta",
    "Environment :: Console",
    "Environment :: Web Environment",
    "Framework :: Django",
    "Intended Audience :: Developers",
    "Intended Audience :: Education",
    "Intended Audience :: End Users/Desktop",
    "Intended Audience :: Information Technology",
    "Intended Audience :: Legal Industry",
    "Intended Audience :: System Administrators",
    "License :: OSI Approved :: MIT License",
    "Natural Language :: English",
    "Operating System :: OS Independent",
    "Programming Language :: Python :: 3",
    "Programming Language :: Python :: 3.7",
    "Programming Language :: Python :: 3.8",
    "Programming Language :: Python :: 3.9",
    "Programming Language :: Python :: 3.10",
    "Programming Language :: Python :: 3.11",
    "Programming Language :: Python :: 3.12",
    "Topic :: Internet :: WWW/HTTP",
    "Topic :: Internet :: WWW/HTTP :: Indexing/Search",
    "Topic :: Internet :: WWW/HTTP :: WSGI :: Application",
    "Topic :: Sociology :: History",
    "Topic :: Software Development :: Libraries :: Python Modules",
    "Topic :: System :: Archiving",
    "Topic :: System :: Archiving :: Backup",
    "Topic :: System :: Recovery Tools",
    "Topic :: Utilities",
    "Typing :: Typed",
]
# dynamic = ["version"]  # TODO: programatticaly fetch version from package.json at build time

# pdm lock --group=':all' 
# pdm install -G:all
# pdm update --group=':all' --unconstrained
[project.optional-dependencies]
sonic = [
    # echo "deb [signed-by=/usr/share/keyrings/valeriansaliou_sonic.gpg] https://packagecloud.io/valeriansaliou/sonic/debian/ bookworm main" > /etc/apt/sources.list.d/valeriansaliou_sonic.list
    # curl -fsSL https://packagecloud.io/valeriansaliou/sonic/gpgkey | gpg --dearmor -o /usr/share/keyrings/valeriansaliou_sonic.gpg
    # apt install sonic
    "sonic-client>=1.0.0",
]
ldap = [
    # apt install libldap2-dev libsasl2-dev python3-ldap
    "python-ldap>=3.4.3",
    "django-auth-ldap>=4.1.0",
]


# pdm lock --group=':all' --dev
# pdm install -G:all --dev
# pdm update --dev --unconstrained
[tool.pdm.dev-dependencies]
build = [
    "setuptools>=69.5.1",
    "pip",
    "wheel",
    "pdm",
    "homebrew-pypi-poet>=0.10.0",      # for: generating archivebox.rb brewfile list of python packages
]
docs = [
    "recommonmark",
    "sphinx",
    "sphinx-rtd-theme",
]
debug = [
    "django-debug-toolbar",
    "djdt_flamegraph",
    "ipdb",
]
test = [
    "pdm[pytest]",
    "pytest",
]
lint = [
    "flake8",
    "mypy",
    "django-stubs",
]

[build-system]
requires = ["pdm-backend"]
build-backend = "pdm.backend"

[project.scripts]
archivebox = "archivebox.cli:main"


[tool.pdm.scripts]
lint = "./bin/lint.sh"
test = "./bin/test.sh"
# all = {composite = ["lint mypackage/", "test -v tests/"]}

[tool.pytest.ini_options]
testpaths = [ "tests" ]

[tool.mypy]
mypy_path = "archivebox"
namespace_packages = true
explicit_package_bases = true
# follow_imports = "silent"
# ignore_missing_imports = true
# disallow_incomplete_defs = true
# disallow_untyped_defs = true
# disallow_untyped_decorators = true
# exclude = "pdm/(pep582/|models/in_process/.+\\.py)"
plugins = ["mypy_django_plugin.main"]



[project.urls]
Homepage = "https://github.com/ArchiveBox/ArchiveBox"
Source = "https://github.com/ArchiveBox/ArchiveBox"
Documentation = "https://github.com/ArchiveBox/ArchiveBox/wiki"
"Bug Tracker" = "https://github.com/ArchiveBox/ArchiveBox/issues"
Changelog = "https://github.com/ArchiveBox/ArchiveBox/releases"
Roadmap = "https://github.com/ArchiveBox/ArchiveBox/wiki/Roadmap"
Community = "https://github.com/ArchiveBox/ArchiveBox/wiki/Web-Archiving-Community"
Demo = "https://demo.archivebox.io"
Donate = "https://github.com/ArchiveBox/ArchiveBox/wiki/Donations"

<|MERGE_RESOLUTION|>--- conflicted
+++ resolved
@@ -15,6 +15,7 @@
     # Base Framework and Language Dependencies
     "setuptools>=69.5.1",
     "django>=4.2.0,<5.0",
+    "django-ninja>=1.1.0",
     "django-extensions>=3.2.3",
     "mypy-extensions>=1.0.0",
 
@@ -23,7 +24,6 @@
     "dateparser>=1.0.0",
     "feedparser>=6.0.11",
     "w3lib>=1.22.0",
-<<<<<<< HEAD
 
     # Feature-Specific Dependencies
     "python-crontab>=2.5.1",          # for: archivebox schedule
@@ -38,11 +38,6 @@
     #  - gallery-dl
     #  - scihubdl
     #  - See Github issues for more...
-=======
-    "yt-dlp>=2023.10.13",
-    # "playwright>=1.39.0; platform_machine != 'armv7l'",
-    "django-ninja>=1.1.0",
->>>>>>> e28f33fc
 ]
 
 homepage = "https://github.com/ArchiveBox/ArchiveBox"
