[project]
name = "archivebox"
version = "0.7.3"
description = "Self-hosted internet archiving solution."
authors = [
    {name = "Nick Sweeting", email = "pyproject.toml@archivebox.io"},
]
license = {text = "MIT"}
readme = "README.md"
package-dir = "archivebox"
requires-python = ">=3.10,<3.12"
dependencies = [
    # pdm update [--unconstrained] 
    "ipython>5.0.0",
    "requests>=2.24.0",
    "croniter>=0.3.34",
    "dateparser>=1.0.0",
<<<<<<< HEAD
=======
    "django-extensions>=3.0.3",
    "django>=3.1.3,<3.2",
    "feedparser>=6.0.11",
    "ipython>5.0.0",
    "mypy-extensions>=0.4.3",
>>>>>>> 0872c84b
    "python-crontab>=2.5.1",
    "django>=3.1.3,<3.2",
    "django-extensions>=3.0.3",
    "django-solo>=2.0.0",
    "w3lib>=1.22.0",
    "yt-dlp>=2023.10.13",
    #  dont add playwright becuase packages without sdists cause trouble on many build systems that refuse to install wheel-only packages
    # "playwright>=1.39.0; platform_machine != 'armv7l'",
    "mypy-extensions>=0.4.3",
    # "django-stubs-ext>=4.2.7",
]

classifiers = [
    "Development Status :: 4 - Beta",
    "Environment :: Console",
    "Environment :: Web Environment",
    "Framework :: Django",
    "Intended Audience :: Developers",
    "Intended Audience :: Education",
    "Intended Audience :: End Users/Desktop",
    "Intended Audience :: Information Technology",
    "Intended Audience :: Legal Industry",
    "Intended Audience :: System Administrators",
    "License :: OSI Approved :: MIT License",
    "Natural Language :: English",
    "Operating System :: OS Independent",
    "Programming Language :: Python :: 3",
    "Programming Language :: Python :: 3.7",
    "Programming Language :: Python :: 3.8",
    "Programming Language :: Python :: 3.9",
    "Programming Language :: Python :: 3.10",
    "Programming Language :: Python :: 3.11",
    "Programming Language :: Python :: 3.12",
    "Topic :: Internet :: WWW/HTTP",
    "Topic :: Internet :: WWW/HTTP :: Indexing/Search",
    "Topic :: Internet :: WWW/HTTP :: WSGI :: Application",
    "Topic :: Sociology :: History",
    "Topic :: Software Development :: Libraries :: Python Modules",
    "Topic :: System :: Archiving",
    "Topic :: System :: Archiving :: Backup",
    "Topic :: System :: Recovery Tools",
    "Topic :: Utilities",
    "Typing :: Typed",
]

[project.optional-dependencies]
# pdm update [--group=':all'] [--unconstrained] 
sonic = [
    # echo "deb [signed-by=/usr/share/keyrings/valeriansaliou_sonic.gpg] https://packagecloud.io/valeriansaliou/sonic/debian/ bookworm main" > /etc/apt/sources.list.d/valeriansaliou_sonic.list
    # curl -fsSL https://packagecloud.io/valeriansaliou/sonic/gpgkey | gpg --dearmor -o /usr/share/keyrings/valeriansaliou_sonic.gpg
    "sonic-client>=0.0.5",
]
ldap = [
    # apt install libldap2-dev libsasl2-dev python3-ldap
    "setuptools>=69.0.3",
    "python-ldap>=3.4.3",
    "django-auth-ldap>=4.1.0",
]
# playwright = [
#     platform_machine isnt respected by pdm export -o requirements.txt, this breaks arm/v7
#     "playwright>=1.39.0; platform_machine != 'armv7l'",
# ]


# pdm install -G:all --dev
# pdm update --dev [--unconstrained] 
[tool.pdm.dev-dependencies]
dev = [
    # building
    "setuptools>=69.0.3",
    "wheel",
    "pdm",
    "homebrew-pypi-poet>=0.10.0",
    # documentation
    "recommonmark",
    "sphinx",
    "sphinx-rtd-theme",
    # debugging
    "django-debug-toolbar",
    "djdt_flamegraph",
    "ipdb",
    # testing
    "pytest",
    # linting
    "flake8",
    "mypy",
    "django-stubs[compatible-mypy]>=4.2.7",
    "types-requests>=2.31.0.20240125",
    "pudb>=2024.1",
]

[tool.pyright]
include = ["archivebox"]
exclude = ["data", "data2", "data3", "data4", "data5", "pip_dist", "brew_dist", "dist", "vendor", "migrations", "tests"]

[tool.mypy]
mypy_path = "archivebox"
explicit_package_bases = true
check_untyped_defs = true
plugins = ["mypy_django_plugin.main"]
# TODO: remove this eventually https://github.com/hauntsaninja/no_implicit_optional
implicit_optional = true

[tool.django-stubs]
django_settings_module = "core.settings"
strict_settings = false


[tool.pdm.scripts]
lint = "./bin/lint.sh"
test = "./bin/test.sh"
# all = {composite = ["lint mypackage/", "test -v tests/"]}

[tool.pytest.ini_options]
testpaths = [ "tests" ]

[project.scripts]
archivebox = "archivebox.cli:main"

[build-system]
requires = ["pdm-backend"]
build-backend = "pdm.backend"


[project.urls]
Homepage = "https://github.com/ArchiveBox/ArchiveBox"
Source = "https://github.com/ArchiveBox/ArchiveBox"
Documentation = "https://github.com/ArchiveBox/ArchiveBox/wiki"
"Bug Tracker" = "https://github.com/ArchiveBox/ArchiveBox/issues"
Changelog = "https://github.com/ArchiveBox/ArchiveBox/releases"
Roadmap = "https://github.com/ArchiveBox/ArchiveBox/wiki/Roadmap"
Community = "https://github.com/ArchiveBox/ArchiveBox/wiki/Web-Archiving-Community"
Demo = "https://demo.archivebox.io"
Donate = "https://github.com/ArchiveBox/ArchiveBox/wiki/Donations"

<|MERGE_RESOLUTION|>--- conflicted
+++ resolved
@@ -15,20 +15,12 @@
     "requests>=2.24.0",
     "croniter>=0.3.34",
     "dateparser>=1.0.0",
-<<<<<<< HEAD
-=======
-    "django-extensions>=3.0.3",
-    "django>=3.1.3,<3.2",
-    "feedparser>=6.0.11",
-    "ipython>5.0.0",
-    "mypy-extensions>=0.4.3",
->>>>>>> 0872c84b
     "python-crontab>=2.5.1",
     "django>=3.1.3,<3.2",
     "django-extensions>=3.0.3",
     "django-solo>=2.0.0",
     "w3lib>=1.22.0",
-    "yt-dlp>=2023.10.13",
+    "yt-dlp>=2024.3.10",
     #  dont add playwright becuase packages without sdists cause trouble on many build systems that refuse to install wheel-only packages
     # "playwright>=1.39.0; platform_machine != 'armv7l'",
     "mypy-extensions>=0.4.3",
