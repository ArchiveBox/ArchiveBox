import subprocess
import json
import sqlite3

from .fixtures import *

def test_depth_flag_is_accepted(process, disable_extractors_dict):
    arg_process = subprocess.run(["archivebox", "add", "http://127.0.0.1:8080/static/example.com.html", "--depth=0"],
                                  capture_output=True, env=disable_extractors_dict)
    assert 'unrecognized arguments: --depth' not in arg_process.stderr.decode("utf-8")


def test_depth_flag_fails_if_it_is_not_0_or_1(process, disable_extractors_dict):
    arg_process = subprocess.run(
        ["archivebox", "add", "--depth=5", "http://127.0.0.1:8080/static/example.com.html"],
        capture_output=True,
        env=disable_extractors_dict,
    )
    assert 'invalid choice' in arg_process.stderr.decode("utf-8")
    arg_process = subprocess.run(
        ["archivebox", "add", "--depth=-1", "http://127.0.0.1:8080/static/example.com.html"],
        capture_output=True,
        env=disable_extractors_dict,
    )
    assert 'invalid choice' in arg_process.stderr.decode("utf-8")


def test_depth_flag_0_crawls_only_the_arg_page(tmp_path, process, disable_extractors_dict):
    arg_process = subprocess.run(
        ["archivebox", "add", "--depth=0", "http://127.0.0.1:8080/static/example.com.html"],
        capture_output=True,
        env=disable_extractors_dict,
    )
    
    archived_item_path = list(tmp_path.glob('archive/**/*'))[0]
    with open(archived_item_path / "index.json", "r", encoding='utf-8') as f:
        output_json = json.load(f)
    assert output_json["base_url"] == "127.0.0.1:8080/static/example.com.html"


def test_depth_flag_1_crawls_the_page_AND_links(tmp_path, process, disable_extractors_dict):
    arg_process = subprocess.run(
        ["archivebox", "add", "--depth=1", "http://127.0.0.1:8080/static/example.com.html"],
        capture_output=True,
        env=disable_extractors_dict,
    )

    conn = sqlite3.connect("index.sqlite3")
    c = conn.cursor()
    urls = c.execute("SELECT url from core_snapshot").fetchall()
    conn.commit()
    conn.close()

    urls = list(map(lambda x: x[0], urls))
    assert "http://127.0.0.1:8080/static/example.com.html" in urls 
    assert "http://127.0.0.1:8080/static/iana.org.html" in urls


def test_overwrite_flag_is_accepted(process, disable_extractors_dict):
    subprocess.run(
        ["archivebox", "add", "--depth=0", "http://127.0.0.1:8080/static/example.com.html"],
        capture_output=True,
        env=disable_extractors_dict,
    )
    arg_process = subprocess.run(
        ["archivebox", "add", "--overwrite", "http://127.0.0.1:8080/static/example.com.html"],
        capture_output=True,
        env=disable_extractors_dict,
    )
    assert 'unrecognized arguments: --overwrite' not in arg_process.stderr.decode("utf-8")
    assert 'favicon' in arg_process.stdout.decode('utf-8'), 'archive methods probably didnt run, did overwrite work?'

def test_add_updates_history_json_index(tmp_path, process, disable_extractors_dict):
    subprocess.run(
        ["archivebox", "add", "--depth=0", "http://127.0.0.1:8080/static/example.com.html"],
        capture_output=True,
        env=disable_extractors_dict,
    )

    archived_item_path = list(tmp_path.glob('archive/**/*'))[0]

    with open(archived_item_path / "index.json", "r", encoding="utf-8") as f:
        output_json = json.load(f)
    assert output_json["history"] != {}

def test_extract_input_uses_only_passed_extractors(tmp_path, process):
    subprocess.run(["archivebox", "add", "http://127.0.0.1:8080/static/example.com.html", "--extract", "wget"],
                    capture_output=True)
    
    archived_item_path = list(tmp_path.glob('archive/**/*'))[0]

    assert (archived_item_path / "warc").exists()
    assert not (archived_item_path / "singlefile.html").exists()

<<<<<<< HEAD
def test_json(tmp_path, process, disable_extractors_dict):
    with open('../../mock_server/templates/example.json', 'r', encoding='utf-8') as f:
        arg_process = subprocess.run(
            ["archivebox", "add", "--index-only", "--parser=json"],
            stdin=f,
            capture_output=True,
            env=disable_extractors_dict,
        )

    conn = sqlite3.connect("index.sqlite3")
    c = conn.cursor()
    urls = c.execute("SELECT url from core_snapshot").fetchall()
    tags = c.execute("SELECT name from core_tag").fetchall()
    conn.commit()
    conn.close()

    urls = list(map(lambda x: x[0], urls))
    assert "http://127.0.0.1:8080/static/example.com.html" in urls
    assert "http://127.0.0.1:8080/static/iana.org.html" in urls
    assert "http://127.0.0.1:8080/static/shift_jis.html" in urls
    assert "http://127.0.0.1:8080/static/title_og_with_html" in urls
    # if the following URL appears, we must have fallen back to another parser
    assert not "http://www.example.com/should-not-exist" in urls

    tags = list(map(lambda x: x[0], tags))
    assert "Tag1" in tags
    assert "Tag2" in tags
    assert "Tag3" in tags
    assert "Tag4 with Space" in tags
    assert "Tag5" in tags
    assert "Tag6 with Space" in tags

def test_json_with_leading_garbage(tmp_path, process, disable_extractors_dict):
    with open('../../mock_server/templates/example.json.bad', 'r', encoding='utf-8') as f:
        arg_process = subprocess.run(
            ["archivebox", "add", "--index-only", "--parser=json"],
=======
def test_generic_rss(tmp_path, process, disable_extractors_dict):
    with open('../../mock_server/templates/example.rss', 'r', encoding='utf-8') as f:
        arg_process = subprocess.run(
            ["archivebox", "add", "--index-only", "--parser=rss"],
>>>>>>> 1f828d94
            stdin=f,
            capture_output=True,
            env=disable_extractors_dict,
        )

    conn = sqlite3.connect("index.sqlite3")
    c = conn.cursor()
    urls = c.execute("SELECT url from core_snapshot").fetchall()
    tags = c.execute("SELECT name from core_tag").fetchall()
    conn.commit()
    conn.close()

    urls = list(map(lambda x: x[0], urls))
    assert "http://127.0.0.1:8080/static/example.com.html" in urls
    # if the following URL appears, we must have fallen back to another parser
<<<<<<< HEAD
    assert not "http://www.example.com/should-not-exist" in urls

    tags = list(map(lambda x: x[0], tags))
    assert "Tag1" in tags
    assert "Tag2" in tags

def test_generic_rss(tmp_path, process, disable_extractors_dict):
    with open('../../mock_server/templates/example.rss', 'r', encoding='utf-8') as f:
        arg_process = subprocess.run(
            ["archivebox", "add", "--index-only", "--parser=rss"],
=======
>>>>>>> 1f828d94
    assert not "http://purl.org/dc/elements/1.1/" in urls

    tags = list(map(lambda x: x[0], tags))
    assert "Tag1 Tag2" in tags

def test_pinboard_rss(tmp_path, process, disable_extractors_dict):
    with open('../../mock_server/templates/example.rss', 'r', encoding='utf-8') as f:
        arg_process = subprocess.run(
            ["archivebox", "add", "--index-only", "--parser=pinboard_rss"],
            stdin=f,
            capture_output=True,
            env=disable_extractors_dict,
        )

    conn = sqlite3.connect("index.sqlite3")
    c = conn.cursor()
    tags = c.execute("SELECT name from core_tag").fetchall()
    conn.commit()
    conn.close()

    tags = list(map(lambda x: x[0], tags))
    assert "Tag1" in tags
    assert "Tag2" in tags

def test_atom(tmp_path, process, disable_extractors_dict):
    with open('../../mock_server/templates/example.atom', 'r', encoding='utf-8') as f:
        arg_process = subprocess.run(
            ["archivebox", "add", "--index-only", "--parser=rss"],
            stdin=f,
            capture_output=True,
            env=disable_extractors_dict,
        )

    conn = sqlite3.connect("index.sqlite3")
    c = conn.cursor()
    urls = c.execute("SELECT url from core_snapshot").fetchall()
    tags = c.execute("SELECT name from core_tag").fetchall()
    conn.commit()
    conn.close()

    urls = list(map(lambda x: x[0], urls))
    assert "http://127.0.0.1:8080/static/example.com.html" in urls
    # if the following URL appears, we must have fallen back to another parser
<<<<<<< HEAD
    assert not "http://www.w3.org/2005/Atom" in urls
=======
    assert not "http://www.w3.org/2005/Atom" in urls

    tags = list(map(lambda x: x[0], tags))
    assert "Tag1" in tags
    assert "Tag2" in tags
>>>>>>> 1f828d94
<|MERGE_RESOLUTION|>--- conflicted
+++ resolved
@@ -92,7 +92,6 @@
     assert (archived_item_path / "warc").exists()
     assert not (archived_item_path / "singlefile.html").exists()
 
-<<<<<<< HEAD
 def test_json(tmp_path, process, disable_extractors_dict):
     with open('../../mock_server/templates/example.json', 'r', encoding='utf-8') as f:
         arg_process = subprocess.run(
@@ -129,40 +128,46 @@
     with open('../../mock_server/templates/example.json.bad', 'r', encoding='utf-8') as f:
         arg_process = subprocess.run(
             ["archivebox", "add", "--index-only", "--parser=json"],
-=======
+            stdin=f,
+            capture_output=True,
+            env=disable_extractors_dict,
+        )
+
+    conn = sqlite3.connect("index.sqlite3")
+    c = conn.cursor()
+    urls = c.execute("SELECT url from core_snapshot").fetchall()
+    tags = c.execute("SELECT name from core_tag").fetchall()
+    conn.commit()
+    conn.close()
+
+    urls = list(map(lambda x: x[0], urls))
+    assert "http://127.0.0.1:8080/static/example.com.html" in urls
+    # if the following URL appears, we must have fallen back to another parser
+    assert not "http://www.example.com/should-not-exist" in urls
+
+    tags = list(map(lambda x: x[0], tags))
+    assert "Tag1" in tags
+    assert "Tag2" in tags
+
 def test_generic_rss(tmp_path, process, disable_extractors_dict):
     with open('../../mock_server/templates/example.rss', 'r', encoding='utf-8') as f:
         arg_process = subprocess.run(
             ["archivebox", "add", "--index-only", "--parser=rss"],
->>>>>>> 1f828d94
-            stdin=f,
-            capture_output=True,
-            env=disable_extractors_dict,
-        )
-
-    conn = sqlite3.connect("index.sqlite3")
-    c = conn.cursor()
-    urls = c.execute("SELECT url from core_snapshot").fetchall()
-    tags = c.execute("SELECT name from core_tag").fetchall()
-    conn.commit()
-    conn.close()
-
-    urls = list(map(lambda x: x[0], urls))
-    assert "http://127.0.0.1:8080/static/example.com.html" in urls
-    # if the following URL appears, we must have fallen back to another parser
-<<<<<<< HEAD
-    assert not "http://www.example.com/should-not-exist" in urls
-
-    tags = list(map(lambda x: x[0], tags))
-    assert "Tag1" in tags
-    assert "Tag2" in tags
-
-def test_generic_rss(tmp_path, process, disable_extractors_dict):
-    with open('../../mock_server/templates/example.rss', 'r', encoding='utf-8') as f:
-        arg_process = subprocess.run(
-            ["archivebox", "add", "--index-only", "--parser=rss"],
-=======
->>>>>>> 1f828d94
+            stdin=f,
+            capture_output=True,
+            env=disable_extractors_dict,
+        )
+
+    conn = sqlite3.connect("index.sqlite3")
+    c = conn.cursor()
+    urls = c.execute("SELECT url from core_snapshot").fetchall()
+    tags = c.execute("SELECT name from core_tag").fetchall()
+    conn.commit()
+    conn.close()
+
+    urls = list(map(lambda x: x[0], urls))
+    assert "http://127.0.0.1:8080/static/example.com.html" in urls
+    # if the following URL appears, we must have fallen back to another parser
     assert not "http://purl.org/dc/elements/1.1/" in urls
 
     tags = list(map(lambda x: x[0], tags))
@@ -206,12 +211,8 @@
     urls = list(map(lambda x: x[0], urls))
     assert "http://127.0.0.1:8080/static/example.com.html" in urls
     # if the following URL appears, we must have fallen back to another parser
-<<<<<<< HEAD
     assert not "http://www.w3.org/2005/Atom" in urls
-=======
-    assert not "http://www.w3.org/2005/Atom" in urls
-
-    tags = list(map(lambda x: x[0], tags))
-    assert "Tag1" in tags
-    assert "Tag2" in tags
->>>>>>> 1f828d94
+
+    tags = list(map(lambda x: x[0], tags))
+    assert "Tag1" in tags
+    assert "Tag2" in tags